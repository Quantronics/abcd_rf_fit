<<<<<<< HEAD
from .abcd_rf_fit import fit_signal, get_abcd, get_fit_function
=======
from .abcd_rf_fit import fit_signal, get_abcd, analyze
>>>>>>> 888d5a65
from .plot import plot
from .resonators import FitResult, ResonatorParams
from .synthetic_signal import get_synthetic_signal
<<<<<<< HEAD

__all__ = [
    "FitResult",
    "ResonatorParams",
    "fit_signal",
    "get_abcd",
    "get_fit_function",
    "get_synthetic_signal",
    "plot",
]

=======
from .resonators import ResonatorParams, get_fit_function

>>>>>>> 888d5a65
<|MERGE_RESOLUTION|>--- conflicted
+++ resolved
@@ -1,24 +1,14 @@
-<<<<<<< HEAD
-from .abcd_rf_fit import fit_signal, get_abcd, get_fit_function
-=======
-from .abcd_rf_fit import fit_signal, get_abcd, analyze
->>>>>>> 888d5a65
-from .plot import plot
-from .resonators import FitResult, ResonatorParams
-from .synthetic_signal import get_synthetic_signal
-<<<<<<< HEAD
-
-__all__ = [
-    "FitResult",
-    "ResonatorParams",
-    "fit_signal",
-    "get_abcd",
-    "get_fit_function",
-    "get_synthetic_signal",
-    "plot",
-]
-
-=======
-from .resonators import ResonatorParams, get_fit_function
-
->>>>>>> 888d5a65
+from .abcd_rf_fit import fit_signal, get_abcd, analyze
+from .plot import plot
+from .resonators import FitResult, ResonatorParams
+from .synthetic_signal import get_synthetic_signal
+
+__all__ = [
+    "FitResult",
+    "ResonatorParams",
+    "fit_signal",
+    "get_abcd",
+    "analize",
+    "get_synthetic_signal",
+    "plot",
+]