import numpy as np
from copy import deepcopy
from .plot import plot

if __name__ == "__main__":

    from utils import (
        zeros2eps,
        get_prefix_str,
    )

else:

    from .utils import (
        zeros2eps,
        get_prefix_str,
    )


def transmission(freq, f_0, kappa):

    num = 1
    den = 2j * (freq - f_0) + kappa

    return num / zeros2eps(den)


def reflection(freq, f_0, kappa, kappa_c_real, phi_0=0):

    num = 2j * (freq - f_0) + kappa - 2*kappa_c_real*(1+1j*np.tan(phi_0))
    den = 2j * (freq - f_0) + kappa

    return num / zeros2eps(den)


def reflection_mismatched(freq, f_0, kappa, kappa_c_real, phi_0):

    return reflection(freq, f_0, kappa, kappa_c_real, phi_0)


def hanger(freq, f_0, kappa, kappa_c_real, phi_0=0):

    num = 2j * (freq - f_0) + kappa - kappa_c_real*(1+1j*np.tan(phi_0))
    den = 2j * (freq - f_0) + kappa

    return num / zeros2eps(den)


def hanger_mismatched(freq, f_0, kappa, kappa_c_real, phi_0):

    return hanger(freq, f_0, kappa, kappa_c_real, phi_0)

resonator_dict = {
    "transmission": transmission,
    "t": transmission,
    "reflection": reflection,
    "r": reflection,
    "reflection_mismatched": reflection_mismatched,
    "rm": reflection_mismatched,
    "hanger": hanger,
    "h": hanger,
    "hanger_mismatched": hanger_mismatched,
    "hm": hanger_mismatched,
}

def get_fit_function(geometry, amplitude=True, edelay=True):
    if type(geometry) == str:
        resonator_func = resonator_dict[geometry]
    else:
        resonator_func = geometry

    if not amplitude and not edelay:
        return resonator_func

    elif amplitude and not edelay:
        def fit_func(*args):
            return resonator_func(*args[:-2]) * (args[-2] + 1j * args[-1])

        return fit_func

    elif not amplitude and edelay:
        def fit_func(*args):
            return resonator_func(*args[:-1]) * np.exp(2j * np.pi * args[-1] * args[0])

        return fit_func

    elif amplitude and edelay:
        def fit_func(*args):
            return (
                resonator_func(*args[:-3])
                * (args[-3] + 1j * args[-2])
                * np.exp(2j * np.pi * args[-1] * args[0])
            )

        return fit_func

    else:

        raise Exception("Unreachable")

class ResonatorParams(object):
    def __init__(self, params, geometry, freq = None, signal = None):

        self.resonator_func = resonator_dict[geometry]
        self.params = params

        self.freq = freq
        self.signal = signal

        if self.resonator_func == transmission:
            self.f_0_index = 0
            self.kappa_index = 1
            if len(self.params) in [4, 5]:
                self.re_a_in_index = 2
                self.im_a_in_index = 3
            if len(self.params) in [3, 5]:
                self.edelay_index = -1

        if self.resonator_func in [reflection, hanger]:
            self.f_0_index = 0
            self.kappa_index = 1
            self.kappa_c_real_index = 2
            if len(self.params) in [5, 6]:
                self.re_a_in_index = 3
                self.im_a_in_index = 4
            if len(self.params) in [4, 6]:
                self.edelay_index = -1

        if self.resonator_func in [reflection_mismatched, hanger_mismatched]:
            self.f_0_index = 0
            self.kappa_index = 1
            self.kappa_c_real_index = 2
            self.phi_0_index = 3
            if len(self.params) in [6, 7]:
                self.re_a_in_index = 3
                self.im_a_in_index = 4
            if len(self.params) in [5, 7]:
                self.edelay_index = -1

    def tolist(self):
        return np.array(self.params)

    @property
    def f_0(self):
        if hasattr(self, "f_0_index"):
            return self.params[self.f_0_index]
        else:
            return None

    @property
    def kappa(self):
        if hasattr(self, "kappa_index"):
            return self.params[self.kappa_index]
        else:
            None

    @property
    def kappa_i(self):
        if hasattr(self, "kappa_index") and hasattr(self, "kappa_c_real_index"):
            return self.params[self.kappa_index] - self.params[self.kappa_c_real_index]
        else:
            return None

    @property
    def kappa_c_real(self):
        if hasattr(self, "kappa_c_real_index"):
            return self.params[self.kappa_c_real_index]
        else:
            return None

    @property
    def kappa_c(self):
        return self.kappa_c_real

    @property
    def a_in(self):
        if hasattr(self, "re_a_in_index") and hasattr(self, "im_a_in_index"):
            return (
                self.params[self.re_a_in_index] + 1j * self.params[self.im_a_in_index]
            )
        else:
            return None

    @property
    def re_a_in(self):
        a_in = self.a_in
        if a_in is not None:
            return np.real(a_in)
        else:
            return None

    @property
    def im_a_in(self):
        a_in = self.a_in
        if a_in is not None:
            return np.imag(a_in)
        else:
            return None

    @property
    def edelay(self):
        if hasattr(self, "edelay_index"):
            return self.params[self.edelay_index]
        else:
            return None

    @property
    def phi_0(self):
        if hasattr(self, "phi_0_index"):
            return self.params[self.phi_0_index]
        else:
            return None

<<<<<<< HEAD
    def str(self, latex=False, separator=", ", precision=2, only_f_and_kappa=False, f_precision=5):

=======
    def str(self, latex=False, separator=", ", precision=2, only_f_and_kappa=False, f_precision=2, red_warning = False):
>>>>>>> 26bf8c71
        kappa = {False: "kappa/2pi", True: r"$\kappa/2\pi$"}
        kappa_i = {False: "kappa_i/2pi", True: r"$\kappa_i/2\pi$"}
        kappa_c = {False: "kappa_c/2pi", True: r"$\kappa_c/2\pi$"}
        f_0 = {False: "f_0", True: r"$f_0$"}
        phi_0 = {False: "phi_0", True: r"$\varphi_0$"}

        if self.edelay is not None:
            edelay_str = "%sedelay = %ss" % (separator, get_prefix_str(self.edelay, precision))
        else:
            edelay_str = ""

        if self.resonator_func == transmission:
            kappa_str = r"%s%s = %sHz" % (
                separator,
                kappa[latex],
                get_prefix_str(self.kappa, precision),
            )
        else:
            kappa_str = r"%s%s = %sHz%s%s = %sHz" % (
                separator,
                kappa[latex],
                get_prefix_str(self.kappa, precision),
                separator,
                kappa_c[latex],
                get_prefix_str(self.kappa_c, precision),
            )

        if self.resonator_func in [hanger_mismatched, reflection_mismatched]:
            if red_warning and self.phi_0 is not None and np.abs(self.phi_0) > 0.25:
                phi_0_str = r"%s = %0.2f rad" % (phi_0[latex], self.phi_0)
                phi_0_str = "%s/!\\ "%separator + phi_0_str + " /!\\"
            else:
                phi_0_str = r"%s%s = %0.2f rad" % (separator, phi_0[latex], self.phi_0)
        else:
            phi_0_str = ""

        f_0_str = r"%s = %sHz" % (f_0[latex], get_prefix_str(self.f_0, f_precision))

        if only_f_and_kappa:
            return f_0_str + kappa_str
        else:
            return f_0_str + kappa_str + phi_0_str + edelay_str

    def __str__(self) -> str:
        return self.str()

    def __repr__(self):
        return self.str()

    def __call__(self, freq, *args, **kwargs):
        amplitude = self.a_in is not None
        edelay = self.edelay is not None

        fit_func = get_fit_function(self.resonator_func, amplitude, edelay)

        if len(args) == 0 and len(kwargs) == 0:
            params = self.params
        else:
            if len(kwargs) == 0:
                params = np.copy(self.params)
                params[:len(args)] = args
            else:
                resonator = deepcopy(self)
                for key in kwargs:
                    resonator.params[resonator.__dict__[key + "_index"]] = kwargs[key]
                resonator.params[:len(args)] = args
                params = resonator.params
        
        return fit_func(freq, *params)
    
    def plot(
            self,
            fig = None,
            plot_not_corrected = True,
            font_size = None,
            plot_circle = True,
            center_freq = False,
            only_f_and_kappa = False,
            precision = 2,
            alpha_fit = 1.0,
            style = 'Normal',
            title = None,
            params = None,
        ):
        plot(
            self.freq,
            self.signal,
            self(self.freq),
            fig=fig,
            fit_params=self,
            params=params,
            plot_not_corrected=plot_not_corrected,
            font_size=font_size,
            plot_circle=plot_circle,
            center_freq=center_freq,
            only_f_and_kappa=only_f_and_kappa,
            precision=precision,
            alpha_fit=alpha_fit,
            style=style,
            title=title
        )


if __name__ == "__main__":

    f_0 = 3.8e9
    kappa_i = 50e6
    kappa_c = 150e6
    a_in = 1 + 1j
    edelay = 32e-9
    phi_0 = 4
    geometry = "hm"

    params = [f_0, kappa_i, kappa_c, phi_0, np.real(a_in), np.imag(a_in), edelay]

    params = ResonatorParams(params, geometry)

    print(params)

    f_0 = 3.8e9
    kappa_i = 50e6
    kappa_c = 150e6
    a_in = 1 + 1j
    edelay = 32e-9
    geometry = "r"

    params = [f_0, kappa_i, kappa_c, np.real(a_in), np.imag(a_in), edelay]

    params = ResonatorParams(params, geometry)

    print(params)

    f_0 = 3.8e9
    kappa = 50e6
    a_in = 1 + 1j
    geometry = "t"

    params = [f_0, kappa_i, kappa_c, phi_0, np.real(a_in), np.imag(a_in)]

    params = ResonatorParams(params, geometry)<|MERGE_RESOLUTION|>--- conflicted
+++ resolved
@@ -1,359 +1,354 @@
-import numpy as np
-from copy import deepcopy
-from .plot import plot
-
-if __name__ == "__main__":
-
-    from utils import (
-        zeros2eps,
-        get_prefix_str,
-    )
-
-else:
-
-    from .utils import (
-        zeros2eps,
-        get_prefix_str,
-    )
-
-
-def transmission(freq, f_0, kappa):
-
-    num = 1
-    den = 2j * (freq - f_0) + kappa
-
-    return num / zeros2eps(den)
-
-
-def reflection(freq, f_0, kappa, kappa_c_real, phi_0=0):
-
-    num = 2j * (freq - f_0) + kappa - 2*kappa_c_real*(1+1j*np.tan(phi_0))
-    den = 2j * (freq - f_0) + kappa
-
-    return num / zeros2eps(den)
-
-
-def reflection_mismatched(freq, f_0, kappa, kappa_c_real, phi_0):
-
-    return reflection(freq, f_0, kappa, kappa_c_real, phi_0)
-
-
-def hanger(freq, f_0, kappa, kappa_c_real, phi_0=0):
-
-    num = 2j * (freq - f_0) + kappa - kappa_c_real*(1+1j*np.tan(phi_0))
-    den = 2j * (freq - f_0) + kappa
-
-    return num / zeros2eps(den)
-
-
-def hanger_mismatched(freq, f_0, kappa, kappa_c_real, phi_0):
-
-    return hanger(freq, f_0, kappa, kappa_c_real, phi_0)
-
-resonator_dict = {
-    "transmission": transmission,
-    "t": transmission,
-    "reflection": reflection,
-    "r": reflection,
-    "reflection_mismatched": reflection_mismatched,
-    "rm": reflection_mismatched,
-    "hanger": hanger,
-    "h": hanger,
-    "hanger_mismatched": hanger_mismatched,
-    "hm": hanger_mismatched,
-}
-
-def get_fit_function(geometry, amplitude=True, edelay=True):
-    if type(geometry) == str:
-        resonator_func = resonator_dict[geometry]
-    else:
-        resonator_func = geometry
-
-    if not amplitude and not edelay:
-        return resonator_func
-
-    elif amplitude and not edelay:
-        def fit_func(*args):
-            return resonator_func(*args[:-2]) * (args[-2] + 1j * args[-1])
-
-        return fit_func
-
-    elif not amplitude and edelay:
-        def fit_func(*args):
-            return resonator_func(*args[:-1]) * np.exp(2j * np.pi * args[-1] * args[0])
-
-        return fit_func
-
-    elif amplitude and edelay:
-        def fit_func(*args):
-            return (
-                resonator_func(*args[:-3])
-                * (args[-3] + 1j * args[-2])
-                * np.exp(2j * np.pi * args[-1] * args[0])
-            )
-
-        return fit_func
-
-    else:
-
-        raise Exception("Unreachable")
-
-class ResonatorParams(object):
-    def __init__(self, params, geometry, freq = None, signal = None):
-
-        self.resonator_func = resonator_dict[geometry]
-        self.params = params
-
-        self.freq = freq
-        self.signal = signal
-
-        if self.resonator_func == transmission:
-            self.f_0_index = 0
-            self.kappa_index = 1
-            if len(self.params) in [4, 5]:
-                self.re_a_in_index = 2
-                self.im_a_in_index = 3
-            if len(self.params) in [3, 5]:
-                self.edelay_index = -1
-
-        if self.resonator_func in [reflection, hanger]:
-            self.f_0_index = 0
-            self.kappa_index = 1
-            self.kappa_c_real_index = 2
-            if len(self.params) in [5, 6]:
-                self.re_a_in_index = 3
-                self.im_a_in_index = 4
-            if len(self.params) in [4, 6]:
-                self.edelay_index = -1
-
-        if self.resonator_func in [reflection_mismatched, hanger_mismatched]:
-            self.f_0_index = 0
-            self.kappa_index = 1
-            self.kappa_c_real_index = 2
-            self.phi_0_index = 3
-            if len(self.params) in [6, 7]:
-                self.re_a_in_index = 3
-                self.im_a_in_index = 4
-            if len(self.params) in [5, 7]:
-                self.edelay_index = -1
-
-    def tolist(self):
-        return np.array(self.params)
-
-    @property
-    def f_0(self):
-        if hasattr(self, "f_0_index"):
-            return self.params[self.f_0_index]
-        else:
-            return None
-
-    @property
-    def kappa(self):
-        if hasattr(self, "kappa_index"):
-            return self.params[self.kappa_index]
-        else:
-            None
-
-    @property
-    def kappa_i(self):
-        if hasattr(self, "kappa_index") and hasattr(self, "kappa_c_real_index"):
-            return self.params[self.kappa_index] - self.params[self.kappa_c_real_index]
-        else:
-            return None
-
-    @property
-    def kappa_c_real(self):
-        if hasattr(self, "kappa_c_real_index"):
-            return self.params[self.kappa_c_real_index]
-        else:
-            return None
-
-    @property
-    def kappa_c(self):
-        return self.kappa_c_real
-
-    @property
-    def a_in(self):
-        if hasattr(self, "re_a_in_index") and hasattr(self, "im_a_in_index"):
-            return (
-                self.params[self.re_a_in_index] + 1j * self.params[self.im_a_in_index]
-            )
-        else:
-            return None
-
-    @property
-    def re_a_in(self):
-        a_in = self.a_in
-        if a_in is not None:
-            return np.real(a_in)
-        else:
-            return None
-
-    @property
-    def im_a_in(self):
-        a_in = self.a_in
-        if a_in is not None:
-            return np.imag(a_in)
-        else:
-            return None
-
-    @property
-    def edelay(self):
-        if hasattr(self, "edelay_index"):
-            return self.params[self.edelay_index]
-        else:
-            return None
-
-    @property
-    def phi_0(self):
-        if hasattr(self, "phi_0_index"):
-            return self.params[self.phi_0_index]
-        else:
-            return None
-
-<<<<<<< HEAD
-    def str(self, latex=False, separator=", ", precision=2, only_f_and_kappa=False, f_precision=5):
-
-=======
-    def str(self, latex=False, separator=", ", precision=2, only_f_and_kappa=False, f_precision=2, red_warning = False):
->>>>>>> 26bf8c71
-        kappa = {False: "kappa/2pi", True: r"$\kappa/2\pi$"}
-        kappa_i = {False: "kappa_i/2pi", True: r"$\kappa_i/2\pi$"}
-        kappa_c = {False: "kappa_c/2pi", True: r"$\kappa_c/2\pi$"}
-        f_0 = {False: "f_0", True: r"$f_0$"}
-        phi_0 = {False: "phi_0", True: r"$\varphi_0$"}
-
-        if self.edelay is not None:
-            edelay_str = "%sedelay = %ss" % (separator, get_prefix_str(self.edelay, precision))
-        else:
-            edelay_str = ""
-
-        if self.resonator_func == transmission:
-            kappa_str = r"%s%s = %sHz" % (
-                separator,
-                kappa[latex],
-                get_prefix_str(self.kappa, precision),
-            )
-        else:
-            kappa_str = r"%s%s = %sHz%s%s = %sHz" % (
-                separator,
-                kappa[latex],
-                get_prefix_str(self.kappa, precision),
-                separator,
-                kappa_c[latex],
-                get_prefix_str(self.kappa_c, precision),
-            )
-
-        if self.resonator_func in [hanger_mismatched, reflection_mismatched]:
-            if red_warning and self.phi_0 is not None and np.abs(self.phi_0) > 0.25:
-                phi_0_str = r"%s = %0.2f rad" % (phi_0[latex], self.phi_0)
-                phi_0_str = "%s/!\\ "%separator + phi_0_str + " /!\\"
-            else:
-                phi_0_str = r"%s%s = %0.2f rad" % (separator, phi_0[latex], self.phi_0)
-        else:
-            phi_0_str = ""
-
-        f_0_str = r"%s = %sHz" % (f_0[latex], get_prefix_str(self.f_0, f_precision))
-
-        if only_f_and_kappa:
-            return f_0_str + kappa_str
-        else:
-            return f_0_str + kappa_str + phi_0_str + edelay_str
-
-    def __str__(self) -> str:
-        return self.str()
-
-    def __repr__(self):
-        return self.str()
-
-    def __call__(self, freq, *args, **kwargs):
-        amplitude = self.a_in is not None
-        edelay = self.edelay is not None
-
-        fit_func = get_fit_function(self.resonator_func, amplitude, edelay)
-
-        if len(args) == 0 and len(kwargs) == 0:
-            params = self.params
-        else:
-            if len(kwargs) == 0:
-                params = np.copy(self.params)
-                params[:len(args)] = args
-            else:
-                resonator = deepcopy(self)
-                for key in kwargs:
-                    resonator.params[resonator.__dict__[key + "_index"]] = kwargs[key]
-                resonator.params[:len(args)] = args
-                params = resonator.params
-        
-        return fit_func(freq, *params)
-    
-    def plot(
-            self,
-            fig = None,
-            plot_not_corrected = True,
-            font_size = None,
-            plot_circle = True,
-            center_freq = False,
-            only_f_and_kappa = False,
-            precision = 2,
-            alpha_fit = 1.0,
-            style = 'Normal',
-            title = None,
-            params = None,
-        ):
-        plot(
-            self.freq,
-            self.signal,
-            self(self.freq),
-            fig=fig,
-            fit_params=self,
-            params=params,
-            plot_not_corrected=plot_not_corrected,
-            font_size=font_size,
-            plot_circle=plot_circle,
-            center_freq=center_freq,
-            only_f_and_kappa=only_f_and_kappa,
-            precision=precision,
-            alpha_fit=alpha_fit,
-            style=style,
-            title=title
-        )
-
-
-if __name__ == "__main__":
-
-    f_0 = 3.8e9
-    kappa_i = 50e6
-    kappa_c = 150e6
-    a_in = 1 + 1j
-    edelay = 32e-9
-    phi_0 = 4
-    geometry = "hm"
-
-    params = [f_0, kappa_i, kappa_c, phi_0, np.real(a_in), np.imag(a_in), edelay]
-
-    params = ResonatorParams(params, geometry)
-
-    print(params)
-
-    f_0 = 3.8e9
-    kappa_i = 50e6
-    kappa_c = 150e6
-    a_in = 1 + 1j
-    edelay = 32e-9
-    geometry = "r"
-
-    params = [f_0, kappa_i, kappa_c, np.real(a_in), np.imag(a_in), edelay]
-
-    params = ResonatorParams(params, geometry)
-
-    print(params)
-
-    f_0 = 3.8e9
-    kappa = 50e6
-    a_in = 1 + 1j
-    geometry = "t"
-
-    params = [f_0, kappa_i, kappa_c, phi_0, np.real(a_in), np.imag(a_in)]
-
+import numpy as np
+from copy import deepcopy
+from .plot import plot
+
+if __name__ == "__main__":
+
+    from utils import (
+        zeros2eps,
+        get_prefix_str,
+    )
+
+else:
+
+    from .utils import (
+        zeros2eps,
+        get_prefix_str,
+    )
+
+
+def transmission(freq, f_0, kappa):
+
+    num = 1
+    den = 2j * (freq - f_0) + kappa
+
+    return num / zeros2eps(den)
+
+
+def reflection(freq, f_0, kappa, kappa_c_real, phi_0=0):
+
+    num = 2j * (freq - f_0) + kappa - 2*kappa_c_real*(1+1j*np.tan(phi_0))
+    den = 2j * (freq - f_0) + kappa
+
+    return num / zeros2eps(den)
+
+
+def reflection_mismatched(freq, f_0, kappa, kappa_c_real, phi_0):
+
+    return reflection(freq, f_0, kappa, kappa_c_real, phi_0)
+
+
+def hanger(freq, f_0, kappa, kappa_c_real, phi_0=0):
+
+    num = 2j * (freq - f_0) + kappa - kappa_c_real*(1+1j*np.tan(phi_0))
+    den = 2j * (freq - f_0) + kappa
+
+    return num / zeros2eps(den)
+
+
+def hanger_mismatched(freq, f_0, kappa, kappa_c_real, phi_0):
+
+    return hanger(freq, f_0, kappa, kappa_c_real, phi_0)
+
+resonator_dict = {
+    "transmission": transmission,
+    "t": transmission,
+    "reflection": reflection,
+    "r": reflection,
+    "reflection_mismatched": reflection_mismatched,
+    "rm": reflection_mismatched,
+    "hanger": hanger,
+    "h": hanger,
+    "hanger_mismatched": hanger_mismatched,
+    "hm": hanger_mismatched,
+}
+
+def get_fit_function(geometry, amplitude=True, edelay=True):
+    if type(geometry) == str:
+        resonator_func = resonator_dict[geometry]
+    else:
+        resonator_func = geometry
+
+    if not amplitude and not edelay:
+        return resonator_func
+
+    elif amplitude and not edelay:
+        def fit_func(*args):
+            return resonator_func(*args[:-2]) * (args[-2] + 1j * args[-1])
+
+        return fit_func
+
+    elif not amplitude and edelay:
+        def fit_func(*args):
+            return resonator_func(*args[:-1]) * np.exp(2j * np.pi * args[-1] * args[0])
+
+        return fit_func
+
+    elif amplitude and edelay:
+        def fit_func(*args):
+            return (
+                resonator_func(*args[:-3])
+                * (args[-3] + 1j * args[-2])
+                * np.exp(2j * np.pi * args[-1] * args[0])
+            )
+
+        return fit_func
+
+    else:
+
+        raise Exception("Unreachable")
+
+class ResonatorParams(object):
+    def __init__(self, params, geometry, freq = None, signal = None):
+
+        self.resonator_func = resonator_dict[geometry]
+        self.params = params
+
+        self.freq = freq
+        self.signal = signal
+
+        if self.resonator_func == transmission:
+            self.f_0_index = 0
+            self.kappa_index = 1
+            if len(self.params) in [4, 5]:
+                self.re_a_in_index = 2
+                self.im_a_in_index = 3
+            if len(self.params) in [3, 5]:
+                self.edelay_index = -1
+
+        if self.resonator_func in [reflection, hanger]:
+            self.f_0_index = 0
+            self.kappa_index = 1
+            self.kappa_c_real_index = 2
+            if len(self.params) in [5, 6]:
+                self.re_a_in_index = 3
+                self.im_a_in_index = 4
+            if len(self.params) in [4, 6]:
+                self.edelay_index = -1
+
+        if self.resonator_func in [reflection_mismatched, hanger_mismatched]:
+            self.f_0_index = 0
+            self.kappa_index = 1
+            self.kappa_c_real_index = 2
+            self.phi_0_index = 3
+            if len(self.params) in [6, 7]:
+                self.re_a_in_index = 3
+                self.im_a_in_index = 4
+            if len(self.params) in [5, 7]:
+                self.edelay_index = -1
+
+    def tolist(self):
+        return np.array(self.params)
+
+    @property
+    def f_0(self):
+        if hasattr(self, "f_0_index"):
+            return self.params[self.f_0_index]
+        else:
+            return None
+
+    @property
+    def kappa(self):
+        if hasattr(self, "kappa_index"):
+            return self.params[self.kappa_index]
+        else:
+            None
+
+    @property
+    def kappa_i(self):
+        if hasattr(self, "kappa_index") and hasattr(self, "kappa_c_real_index"):
+            return self.params[self.kappa_index] - self.params[self.kappa_c_real_index]
+        else:
+            return None
+
+    @property
+    def kappa_c_real(self):
+        if hasattr(self, "kappa_c_real_index"):
+            return self.params[self.kappa_c_real_index]
+        else:
+            return None
+
+    @property
+    def kappa_c(self):
+        return self.kappa_c_real
+
+    @property
+    def a_in(self):
+        if hasattr(self, "re_a_in_index") and hasattr(self, "im_a_in_index"):
+            return (
+                self.params[self.re_a_in_index] + 1j * self.params[self.im_a_in_index]
+            )
+        else:
+            return None
+
+    @property
+    def re_a_in(self):
+        a_in = self.a_in
+        if a_in is not None:
+            return np.real(a_in)
+        else:
+            return None
+
+    @property
+    def im_a_in(self):
+        a_in = self.a_in
+        if a_in is not None:
+            return np.imag(a_in)
+        else:
+            return None
+
+    @property
+    def edelay(self):
+        if hasattr(self, "edelay_index"):
+            return self.params[self.edelay_index]
+        else:
+            return None
+
+    @property
+    def phi_0(self):
+        if hasattr(self, "phi_0_index"):
+            return self.params[self.phi_0_index]
+        else:
+            return None
+
+    def str(self, latex=False, separator=", ", precision=2, only_f_and_kappa=False, f_precision=5, red_warning = False):
+        kappa = {False: "kappa/2pi", True: r"$\kappa/2\pi$"}
+        kappa_i = {False: "kappa_i/2pi", True: r"$\kappa_i/2\pi$"}
+        kappa_c = {False: "kappa_c/2pi", True: r"$\kappa_c/2\pi$"}
+        f_0 = {False: "f_0", True: r"$f_0$"}
+        phi_0 = {False: "phi_0", True: r"$\varphi_0$"}
+
+        if self.edelay is not None:
+            edelay_str = "%sedelay = %ss" % (separator, get_prefix_str(self.edelay, precision))
+        else:
+            edelay_str = ""
+
+        if self.resonator_func == transmission:
+            kappa_str = r"%s%s = %sHz" % (
+                separator,
+                kappa[latex],
+                get_prefix_str(self.kappa, precision),
+            )
+        else:
+            kappa_str = r"%s%s = %sHz%s%s = %sHz" % (
+                separator,
+                kappa[latex],
+                get_prefix_str(self.kappa, precision),
+                separator,
+                kappa_c[latex],
+                get_prefix_str(self.kappa_c, precision),
+            )
+
+        if self.resonator_func in [hanger_mismatched, reflection_mismatched]:
+            if red_warning and self.phi_0 is not None and np.abs(self.phi_0) > 0.25:
+                phi_0_str = r"%s = %0.2f rad" % (phi_0[latex], self.phi_0)
+                phi_0_str = "%s/!\\ "%separator + phi_0_str + " /!\\"
+            else:
+                phi_0_str = r"%s%s = %0.2f rad" % (separator, phi_0[latex], self.phi_0)
+        else:
+            phi_0_str = ""
+
+        f_0_str = r"%s = %sHz" % (f_0[latex], get_prefix_str(self.f_0, f_precision))
+
+        if only_f_and_kappa:
+            return f_0_str + kappa_str
+        else:
+            return f_0_str + kappa_str + phi_0_str + edelay_str
+
+    def __str__(self) -> str:
+        return self.str()
+
+    def __repr__(self):
+        return self.str()
+
+    def __call__(self, freq, *args, **kwargs):
+        amplitude = self.a_in is not None
+        edelay = self.edelay is not None
+
+        fit_func = get_fit_function(self.resonator_func, amplitude, edelay)
+
+        if len(args) == 0 and len(kwargs) == 0:
+            params = self.params
+        else:
+            if len(kwargs) == 0:
+                params = np.copy(self.params)
+                params[:len(args)] = args
+            else:
+                resonator = deepcopy(self)
+                for key in kwargs:
+                    resonator.params[resonator.__dict__[key + "_index"]] = kwargs[key]
+                resonator.params[:len(args)] = args
+                params = resonator.params
+        
+        return fit_func(freq, *params)
+    
+    def plot(
+            self,
+            fig = None,
+            plot_not_corrected = True,
+            font_size = None,
+            plot_circle = True,
+            center_freq = False,
+            only_f_and_kappa = False,
+            precision = 2,
+            alpha_fit = 1.0,
+            style = 'Normal',
+            title = None,
+            params = None,
+        ):
+        plot(
+            self.freq,
+            self.signal,
+            self(self.freq),
+            fig=fig,
+            fit_params=self,
+            params=params,
+            plot_not_corrected=plot_not_corrected,
+            font_size=font_size,
+            plot_circle=plot_circle,
+            center_freq=center_freq,
+            only_f_and_kappa=only_f_and_kappa,
+            precision=precision,
+            alpha_fit=alpha_fit,
+            style=style,
+            title=title
+        )
+
+
+if __name__ == "__main__":
+
+    f_0 = 3.8e9
+    kappa_i = 50e6
+    kappa_c = 150e6
+    a_in = 1 + 1j
+    edelay = 32e-9
+    phi_0 = 4
+    geometry = "hm"
+
+    params = [f_0, kappa_i, kappa_c, phi_0, np.real(a_in), np.imag(a_in), edelay]
+
+    params = ResonatorParams(params, geometry)
+
+    print(params)
+
+    f_0 = 3.8e9
+    kappa_i = 50e6
+    kappa_c = 150e6
+    a_in = 1 + 1j
+    edelay = 32e-9
+    geometry = "r"
+
+    params = [f_0, kappa_i, kappa_c, np.real(a_in), np.imag(a_in), edelay]
+
+    params = ResonatorParams(params, geometry)
+
+    print(params)
+
+    f_0 = 3.8e9
+    kappa = 50e6
+    a_in = 1 + 1j
+    geometry = "t"
+
+    params = [f_0, kappa_i, kappa_c, phi_0, np.real(a_in), np.imag(a_in)]
+
     params = ResonatorParams(params, geometry)