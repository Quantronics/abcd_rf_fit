"""Resonator parameter classes and quality assessment tools.

This module provides the ResonatorParams class for storing resonator parameters
and the FitResult class for comprehensive fit quality assessment, including
parameter uncertainties, goodness of fit metrics, and validation functionality.
"""

import json
from typing import Any, Dict, List, Optional

import numpy as np
from copy import deepcopy
from .plot import plot

from .utils import get_prefix_str


class FitResult:
    """Container for resonator fit results with uncertainty and quality analysis.

    This class wraps ResonatorParams and adds covariance matrix storage,
    parameter uncertainty calculation, goodness of fit metrics, fit validation,
    and result serialization capabilities.

    Parameters
    ----------
    params : list
        Resonator parameter values.
    geometry : str
        Resonator measurement geometry.
    pcov : np.ndarray, optional
        Parameter covariance matrix from fitting.
    fit_func : callable, optional
        Fitted function for quality assessment.

    Attributes
    ----------
    resonator_params : ResonatorParams
        Container for the resonator parameters.
    pcov : np.ndarray or None
        Parameter covariance matrix.
    fit_func : callable or None
        Fitted function.
    """

    def __init__(
        self,
        params: List[float],
        geometry: str,
        pcov: Optional[np.ndarray] = None,
        fit_func: Optional[callable] = None,
    ):
        """Initialize FitResult with parameters and optional covariance matrix."""
        self.resonator_params = ResonatorParams(params, geometry)
        self.pcov = pcov
        self.fit_func = fit_func

    @property
    def params(self) -> "ResonatorParams":
        """Access to the ResonatorParams object.

        Returns
        -------
        ResonatorParams
            The resonator parameters container.
        """
        return self.resonator_params

    @property
    def param_errors(self) -> Optional[np.ndarray]:
        """Calculate parameter uncertainties from covariance matrix.

        Returns
        -------
        np.ndarray or None
            Parameter standard errors (square root of diagonal elements
            of covariance matrix), or None if covariance matrix unavailable.
        """
        if self.pcov is not None:
            return np.sqrt(np.diag(self.pcov))
        return None

    @property
    def correlation_matrix(self) -> Optional[np.ndarray]:
        """Calculate correlation matrix from covariance matrix.

        Returns
        -------
        np.ndarray or None
            Parameter correlation matrix, or None if covariance matrix unavailable.
        """
        if self.pcov is not None:
            std_devs = np.sqrt(np.diag(self.pcov))
            return self.pcov / np.outer(std_devs, std_devs)
        return None

    def get_param_error(self, param_name: str) -> Optional[float]:
        """Get uncertainty for a specific parameter.

        Parameters
        ----------
        param_name : str
            Name of the parameter ('f_0', 'kappa', 'kappa_c', 'phi_0',
            're_a_in', 'im_a_in', 'edelay').

        Returns
        -------
        float or None
            Parameter uncertainty, or None if unavailable.
        """
        if self.param_errors is None:
            return None

        # Map parameter names to indices
        param_map = {}
        if hasattr(self.resonator_params, "f_0_index"):
            param_map["f_0"] = self.resonator_params.f_0_index
        if hasattr(self.resonator_params, "kappa_index"):
            param_map["kappa"] = self.resonator_params.kappa_index
        if hasattr(self.resonator_params, "kappa_c_real_index"):
            param_map["kappa_c"] = self.resonator_params.kappa_c_real_index
        if hasattr(self.resonator_params, "phi_0_index"):
            param_map["phi_0"] = self.resonator_params.phi_0_index
        if hasattr(self.resonator_params, "re_a_in_index"):
            param_map["re_a_in"] = self.resonator_params.re_a_in_index
        if hasattr(self.resonator_params, "im_a_in_index"):
            param_map["im_a_in"] = self.resonator_params.im_a_in_index
        if hasattr(self.resonator_params, "edelay_index"):
            param_map["edelay"] = self.resonator_params.edelay_index

        if param_name in param_map:
            return self.param_errors[param_map[param_name]]
        return None

    def goodness_of_fit(
        self, freq: np.ndarray, signal: np.ndarray
    ) -> Optional[Dict[str, float]]:
        """Calculate goodness of fit metrics.

        Computes various statistical measures to assess the quality of the fit,
        including R-squared, reduced chi-squared, and RMS residual.

        Parameters
        ----------
        freq : np.ndarray
            Frequency array used in the fit.
        signal : np.ndarray
            Original signal data that was fitted.

        Returns
        -------
        dict or None
            Dictionary containing fit quality metrics:
            - 'r_squared': Coefficient of determination (0-1, higher is better)
            - 'reduced_chi_squared': Reduced chi-squared statistic
            - 'rms_residual': Root mean square of residuals
            Returns None if fit function is not available.
        """
        if self.fit_func is None:
            return None

        fitted_signal = self.fit_func(freq, *self.resonator_params.params)
        residuals = signal - fitted_signal

        # R-squared
        ss_res = np.sum(np.abs(residuals) ** 2)
        ss_tot = np.sum(np.abs(signal - np.mean(signal)) ** 2)
        r_squared = 1 - (ss_res / ss_tot)

        # Reduced chi-squared
        n_params = len(self.resonator_params.params)
        n_data = len(signal)
        reduced_chi_sq = ss_res / (n_data - n_params)

        return {
            "r_squared": r_squared,
            "reduced_chi_squared": reduced_chi_sq,
            "rms_residual": np.sqrt(ss_res / n_data),
        }

    def __str__(self):
        result = str(self.resonator_params)
        if self.param_errors is not None:
            result += "\nParameter uncertainties available (use .param_errors or .get_param_error())"
        return result

    def __repr__(self):
        return self.__str__()

    def validate_fit(
        self, freq: np.ndarray, signal: np.ndarray, strict: bool = False
    ) -> Dict[str, Any]:
        """Comprehensive fit validation with automatic warnings and recommendations.

        Performs extensive validation of the fit quality including parameter
        bounds checking, uncertainty analysis, and goodness of fit assessment.

        Parameters
        ----------
        freq : np.ndarray
            Frequency array used in the fit.
        signal : np.ndarray
            Signal array that was fitted.
        strict : bool, optional
            If True, apply stricter validation criteria. Default is False.

        Returns
        -------
        dict
            Validation results containing:
            - 'status': Overall validation status ('excellent', 'good', 'warning', 'poor')
            - 'warnings': List of validation warnings
            - 'recommendations': List of improvement recommendations
            - 'metrics': Dictionary of computed validation metrics
        """
        validation = {
            "status": "good",
            "warnings": [],
            "recommendations": [],
            "metrics": {},
        }

        # 1. Parameter uncertainty validation
        if self.param_errors is not None:
            # Check if any parameter has very large uncertainty
            rel_errors = []
            param_names = ["f_0", "kappa_c", "edelay"]

            for param_name in param_names:
                param_val = getattr(self.resonator_params, param_name, None)
                param_err = self.get_param_error(param_name)

                if param_val is not None and param_err is not None and param_val != 0:
                    rel_error = abs(param_err / param_val)
                    rel_errors.append((param_name, rel_error))
                    validation["metrics"][f"{param_name}_relative_error"] = rel_error

                    # Flag parameters with high uncertainty
                    threshold = 0.1 if strict else 0.2  # 10% or 20% relative error
                    if rel_error > threshold:
                        validation["warnings"].append(
                            f"{param_name} has high uncertainty ({rel_error * 100:.1f}%)"
                        )
                        validation["recommendations"].append(
                            f"Consider more data points or lower noise for better {param_name} determination"
                        )

        # 2. Goodness of fit validation
        gof = self.goodness_of_fit(freq, signal)
        if gof is not None:
            validation["metrics"].update(gof)

            # R-squared validation
            r2_threshold = 0.95 if strict else 0.9
            if gof["r_squared"] < r2_threshold:
                validation["warnings"].append(
                    f"Low R² = {gof['r_squared']:.3f} (< {r2_threshold})"
                )
                validation["recommendations"].append(
                    "Consider different geometry or check for systematic errors"
                )

            # Reduced chi-squared validation
            if gof["reduced_chi_squared"] > 5:
                validation["warnings"].append(
                    f"High χ²_red = {gof['reduced_chi_squared']:.2f} (>> 1)"
                )
                validation["recommendations"].append(
                    "Systematic residuals detected - model may be inadequate"
                )
            elif gof["reduced_chi_squared"] < 0.1:
                validation["warnings"].append(
                    f"Very low χ²_red = {gof['reduced_chi_squared']:.2f} (<< 1)"
                )
                validation["recommendations"].append(
                    "Possible overfitting or underestimated noise"
                )

        # 3. Parameter correlation validation
        corr_matrix = self.correlation_matrix
        if corr_matrix is not None:
            # Find highly correlated parameters
            n_params = corr_matrix.shape[0]
            high_corr_threshold = 0.95 if strict else 0.99

            for i in range(n_params):
                for j in range(i + 1, n_params):
                    if abs(corr_matrix[i, j]) > high_corr_threshold:
                        validation["warnings"].append(
                            f"Parameters {i} and {j} are highly correlated ({corr_matrix[i, j]:.3f})"
                        )
                        validation["recommendations"].append(
                            "High parameter correlation may indicate overparameterization"
                        )

        # 4. Physical parameter validation
        # Check if parameters are within reasonable ranges
        if self.resonator_params.f_0 is not None:
            freq_range = freq[-1] - freq[0]
            freq_center = (freq[-1] + freq[0]) / 2

            # Resonance should be near the measurement range
            f_0_deviation = abs(self.resonator_params.f_0 - freq_center) / freq_range
            if f_0_deviation > 0.6:  # Resonance more than 60% away from center
                validation["warnings"].append(
                    f"Resonance frequency far from measurement center ({f_0_deviation * 100:.1f}% of span)"
                )
                validation["recommendations"].append(
                    "Consider adjusting frequency range to center on resonance"
                )

        if self.resonator_params.kappa is not None and freq.size > 10:
            freq_span = freq[-1] - freq[0]
            # Linewidth should be reasonable compared to frequency span
            if self.resonator_params.kappa > freq_span:
                validation["warnings"].append(
                    "Linewidth larger than frequency span - may be over-broadened"
                )
            elif self.resonator_params.kappa < freq_span / 1000:
                validation["warnings"].append(
                    "Linewidth much smaller than frequency span - may need higher resolution"
                )

        # Set overall status
        if len(validation["warnings"]) == 0:
            validation["status"] = "excellent"
        elif len(validation["warnings"]) <= 2:
            validation["status"] = "good"
        elif len(validation["warnings"]) <= 4:
            validation["status"] = "acceptable"
        else:
            validation["status"] = "poor"

        return validation

    def to_dict(self):
        """Export fit results to dictionary for saving/serialization."""
        result_dict = {
            "fitted_params": self.resonator_params.params,
            "geometry": None,  # We need to store geometry info
            "param_errors": self.param_errors.tolist()
            if self.param_errors is not None
            else None,
            "covariance_matrix": self.pcov.tolist() if self.pcov is not None else None,
            "correlation_matrix": self.correlation_matrix.tolist()
            if self.correlation_matrix is not None
            else None,
        }

        # Try to determine geometry from resonator function
        for geom, func in resonator_dict.items():
            if self.resonator_params.resonator_func == func:
                result_dict["geometry"] = geom
                break

        return result_dict

    def save_to_file(self, filename):
        """Save fit results to JSON file."""
        result_dict = self.to_dict()

        # Convert numpy arrays to lists for JSON serialization
        def convert_numpy(obj):
            if isinstance(obj, np.ndarray):
                return obj.tolist()
            if isinstance(obj, (np.integer, np.floating)):
                return float(obj)
            if isinstance(obj, np.complexfloating):
                return {"real": float(obj.real), "imag": float(obj.imag)}
            return obj

        # Apply conversion recursively
        def deep_convert(obj):
            if isinstance(obj, dict):
                return {k: deep_convert(v) for k, v in obj.items()}
            if isinstance(obj, list):
                return [deep_convert(v) for v in obj]
            return convert_numpy(obj)

        result_dict = deep_convert(result_dict)

        with open(filename, "w") as f:
            json.dump(result_dict, f, indent=2)

    @classmethod
    def load_from_file(cls, filename):
        """Load fit results from JSON file."""
        with open(filename) as f:
            result_dict = json.load(f)

        # Reconstruct complex numbers
        def reconstruct_complex(obj):
            if isinstance(obj, dict):
                if "real" in obj and "imag" in obj:
                    return complex(obj["real"], obj["imag"])
                return {k: reconstruct_complex(v) for k, v in obj.items()}
            if isinstance(obj, list):
                return [reconstruct_complex(v) for v in obj]
            return obj

        result_dict = reconstruct_complex(result_dict)

        # Create FitResult object
        params = result_dict["fitted_params"]
        geometry = result_dict["geometry"]
        pcov = (
            np.array(result_dict["covariance_matrix"])
            if result_dict["covariance_matrix"]
            else None
        )

        return cls(params, geometry, pcov=pcov)

    def compare_with(self, other_fit_result, freq, signal):
        """
        Compare this fit result with another fit result.

        Args:
            other_fit_result: Another FitResult object
            freq: Frequency array for comparison
            signal: Original signal for comparison

        Returns
        -------
            dict: Comparison results
        """
        comparison = {
            "parameter_differences": {},
            "quality_comparison": {},
            "recommendation": None,
        }

        # Parameter comparison
        param_names = ["f_0", "kappa", "kappa_c", "edelay", "phi_0"]

        for param_name in param_names:
            val1 = getattr(self.resonator_params, param_name, None)
            val2 = getattr(other_fit_result.resonator_params, param_name, None)

            if val1 is not None and val2 is not None:
                diff = abs(val1 - val2)
                rel_diff = diff / abs(val1) if val1 != 0 else float("inf")

                # Get uncertainties if available
                err1 = self.get_param_error(param_name)
                err2 = other_fit_result.get_param_error(param_name)

                param_comparison = {
                    "absolute_difference": diff,
                    "relative_difference": rel_diff,
                    "value_1": val1,
                    "value_2": val2,
                    "error_1": err1,
                    "error_2": err2,
                }

                # Statistical significance test
                if err1 is not None and err2 is not None:
                    combined_error = np.sqrt(err1**2 + err2**2)
                    significance = (
                        diff / combined_error if combined_error > 0 else float("inf")
                    )
                    param_comparison["statistical_significance"] = significance
                    param_comparison["statistically_different"] = (
                        significance > 2
                    )  # 2-sigma test

                comparison["parameter_differences"][param_name] = param_comparison

        # Quality comparison
        gof1 = self.goodness_of_fit(freq, signal)
        gof2 = other_fit_result.goodness_of_fit(freq, signal)

        if gof1 is not None and gof2 is not None:
            comparison["quality_comparison"] = {
                "r_squared_1": gof1["r_squared"],
                "r_squared_2": gof2["r_squared"],
                "r_squared_diff": gof1["r_squared"] - gof2["r_squared"],
                "chi_squared_1": gof1["reduced_chi_squared"],
                "chi_squared_2": gof2["reduced_chi_squared"],
                "chi_squared_ratio": gof1["reduced_chi_squared"]
                / gof2["reduced_chi_squared"],
            }

            # Recommendation based on quality
            if gof1["r_squared"] > gof2["r_squared"] + 0.01:  # 1% improvement
                comparison["recommendation"] = "fit_1_better"
            elif gof2["r_squared"] > gof1["r_squared"] + 0.01:
                comparison["recommendation"] = "fit_2_better"
            else:
                comparison["recommendation"] = "equivalent_quality"

        return comparison


if __name__ == "__main__":
    from utils import (
        get_prefix_str,
        zeros2eps,
    )

else:
    from .utils import (
        get_prefix_str,
        zeros2eps,
    )


def transmission(freq, f_0, kappa):
    num = 1
    den = 2j * (freq - f_0) + kappa

    return num / zeros2eps(den)


def reflection(freq, f_0, kappa, kappa_c_real, phi_0=0):
    num = 2j * (freq - f_0) + kappa - 2 * kappa_c_real * (1 + 1j * np.tan(phi_0))
    den = 2j * (freq - f_0) + kappa

    return num / zeros2eps(den)


def reflection_mismatched(freq, f_0, kappa, kappa_c_real, phi_0):
    return reflection(freq, f_0, kappa, kappa_c_real, phi_0)


def hanger(freq, f_0, kappa, kappa_c_real, phi_0=0):
    num = 2j * (freq - f_0) + kappa - kappa_c_real * (1 + 1j * np.tan(phi_0))
    den = 2j * (freq - f_0) + kappa

    return num / zeros2eps(den)


def hanger_mismatched(freq, f_0, kappa, kappa_c_real, phi_0):
    return hanger(freq, f_0, kappa, kappa_c_real, phi_0)

resonator_dict = {
    "transmission": transmission,
    "t": transmission,
    "reflection": reflection,
    "r": reflection,
    "reflection_mismatched": reflection_mismatched,
    "rm": reflection_mismatched,
    "hanger": hanger,
    "h": hanger,
    "hanger_mismatched": hanger_mismatched,
    "hm": hanger_mismatched,
}

def get_fit_function(geometry, amplitude=True, edelay=True):
    if type(geometry) == str:
        resonator_func = resonator_dict[geometry]
    else:
        resonator_func = geometry

    if not amplitude and not edelay:
        return resonator_func

    elif amplitude and not edelay:
        def fit_func(*args):
            return resonator_func(*args[:-2]) * (args[-2] + 1j * args[-1])

        return fit_func

    elif not amplitude and edelay:
        def fit_func(*args):
            return resonator_func(*args[:-1]) * np.exp(2j * np.pi * args[-1] * args[0])

        return fit_func

    elif amplitude and edelay:
        def fit_func(*args):
            return (
                resonator_func(*args[:-3])
                * (args[-3] + 1j * args[-2])
                * np.exp(2j * np.pi * args[-1] * args[0])
            )

        return fit_func

    else:

        raise Exception("Unreachable")

<<<<<<< HEAD
class ResonatorParams:
    """Container for resonator parameters with geometry-specific access methods.

    This class provides parameter storage and convenient property-based access
    to resonator parameters based on the measurement geometry. It automatically
    maps parameters to appropriate indices and provides properties for easy
    access to physical quantities like f_0, kappa, Q-factors, etc.

    Parameters
    ----------
    params : list of float
        List of parameter values in geometry-specific order.
    geometry : str
        Resonator measurement geometry identifier:
        - 't' or 'transmission': Transmission measurement
        - 'r' or 'reflection': Reflection measurement
        - 'h' or 'hanger': Hanger measurement
        - 'rm' or 'reflection_mismatched': Reflection with impedance mismatch
        - 'hm' or 'hanger_mismatched': Hanger with impedance mismatch

    Attributes
    ----------
    resonator_func : callable
        Resonator function corresponding to the geometry.
    params : list
        Parameter values.
    f_0_index : int, optional
        Index of resonance frequency parameter.
    kappa_index : int, optional
        Index of total coupling rate parameter.
    kappa_c_real_index : int, optional
        Index of external coupling rate parameter.
    phi_0_index : int, optional
        Index of phase offset parameter.
    re_a_in_index : int, optional
        Index of real part of input amplitude.
    im_a_in_index : int, optional
        Index of imaginary part of input amplitude.
    edelay_index : int, optional
        Index of electrical delay parameter.
    """

    def __init__(self, params: List[float], geometry: str):
=======
class ResonatorParams(object):
    def __init__(self, params, geometry, freq = None, signal = None):

>>>>>>> 888d5a65
        self.resonator_func = resonator_dict[geometry]
        self.params = params

        self.freq = freq
        self.signal = signal

        if self.resonator_func == transmission:
            self.f_0_index = 0
            self.kappa_index = 1
            if len(self.params) in [4, 5]:
                self.re_a_in_index = 2
                self.im_a_in_index = 3
            if len(self.params) in [3, 5]:
                self.edelay_index = -1

        if self.resonator_func in [reflection, hanger]:
            self.f_0_index = 0
            self.kappa_index = 1
            self.kappa_c_real_index = 2
            if len(self.params) in [5, 6]:
                self.re_a_in_index = 3
                self.im_a_in_index = 4
            if len(self.params) in [4, 6]:
                self.edelay_index = -1

        if self.resonator_func in [reflection_mismatched, hanger_mismatched]:
            self.f_0_index = 0
            self.kappa_index = 1
            self.kappa_c_real_index = 2
            self.phi_0_index = 3
            if len(self.params) in [6, 7]:
                self.re_a_in_index = 4
                self.im_a_in_index = 5
            if len(self.params) in [5, 7]:
                self.edelay_index = -1

    def tolist(self):
        """Convert parameters to numpy array.

        Returns
        -------
        np.ndarray
            Parameter array.
        """
        return np.array(self.params)

    @property
    def f_0(self):
        """Resonance frequency parameter.

        Returns
        -------
        float or None
            Resonance frequency f_0, or None if not available for this geometry.
        """
        if hasattr(self, "f_0_index"):
            return self.params[self.f_0_index]
        return None

    @property
    def kappa(self):
        """Total coupling rate parameter.

        Returns
        -------
        float or None
            Total coupling rate kappa, or None if not available for this geometry.
        """
        if hasattr(self, "kappa_index"):
            return self.params[self.kappa_index]
        return None

    @property
    def kappa_i(self):
        """Internal coupling rate parameter.

        Returns
        -------
        float or None
            Internal coupling rate kappa_i = kappa - kappa_c, or None if not available.
        """
        if hasattr(self, "kappa_index") and hasattr(self, "kappa_c_real_index"):
            return self.params[self.kappa_index] - self.params[self.kappa_c_real_index]
        return None

    @property
    def kappa_c_real(self):
        """External coupling rate parameter (real part).

        Returns
        -------
        float or None
            External coupling rate kappa_c, or None if not available for this geometry.
        """
        if hasattr(self, "kappa_c_real_index"):
            return self.params[self.kappa_c_real_index]
        return None

    @property
    def kappa_c(self):
        """External coupling rate parameter.

        Returns
        -------
        float or None
            External coupling rate kappa_c (alias for kappa_c_real).
        """
        return self.kappa_c_real

    @property
    def Q_i(self):
        """Internal quality factor.

        Returns
        -------
        float or None
            Internal quality factor Q_i = f_0 / kappa_i, or None if not calculable.
        """
        if self.f_0 is not None and self.kappa_i is not None and self.kappa_i != 0:
            return self.f_0 / self.kappa_i
        return None

    @property
    def Q_c(self):
        """External quality factor.

        Returns
        -------
        float or None
            External quality factor Q_c = f_0 / kappa_c, or None if not calculable.
        """
        if self.f_0 is not None and self.kappa_c is not None and self.kappa_c != 0:
            return self.f_0 / self.kappa_c
        return None

    @property
    def Q_total(self):
        """Total quality factor.

        Returns
        -------
        float or None
            Total quality factor Q_total = f_0 / kappa, or None if not calculable.
        """
        if self.f_0 is not None and self.kappa is not None and self.kappa != 0:
            return self.f_0 / self.kappa
        return None

    @property
    def Q(self):
        """Total quality factor (alias for Q_total).

        Returns
        -------
        float or None
            Total quality factor Q = f_0 / kappa.
        """
        return self.Q_total

    @property
    def a_in(self):
        """Complex input amplitude parameter.

        Returns
        -------
        complex or None
            Complex input amplitude a_in = re_a_in + 1j*im_a_in, or None if not available.
        """
        if hasattr(self, "re_a_in_index") and hasattr(self, "im_a_in_index"):
            return (
                self.params[self.re_a_in_index] + 1j * self.params[self.im_a_in_index]
            )
        return None

    @property
    def re_a_in(self):
        """Real part of input amplitude parameter.

        Returns
        -------
        float or None
            Real part of input amplitude, or None if not available.
        """
        a_in = self.a_in
        if a_in is not None:
            return np.real(a_in)
        return None

    @property
    def im_a_in(self):
        """Imaginary part of input amplitude parameter.

        Returns
        -------
        float or None
            Imaginary part of input amplitude, or None if not available.
        """
        a_in = self.a_in
        if a_in is not None:
            return np.imag(a_in)
        return None

    @property
    def edelay(self):
        """Electrical delay parameter.

        Returns
        -------
        float or None
            Electrical delay in seconds, or None if not available for this geometry.
        """
        if hasattr(self, "edelay_index"):
            return self.params[self.edelay_index]
        return None

    @property
    def phi_0(self):
        """Phase offset parameter for mismatched geometries.

        Returns
        -------
        float or None
            Phase offset phi_0 in radians, or None if not available for this geometry.
        """
        if hasattr(self, "phi_0_index"):
            return self.params[self.phi_0_index]
<<<<<<< HEAD
        return None

    def str(
        self,
        latex=False,
        separator=", ",
        precision=2,
        only_f_and_kappa=False,
        f_precision=5,
    ):
        """Generate formatted string representation of resonator parameters.

        Parameters
        ----------
        latex : bool, optional
            If True, use LaTeX formatting for parameter names. Default is False.
        separator : str, optional
            String to use as separator between parameters. Default is ", ".
        precision : int, optional
            Number of significant digits for parameter values. Default is 2.
        only_f_and_kappa : bool, optional
            If True, only include f_0 and kappa parameters. Default is False.
        f_precision : int, optional
            Number of significant digits for frequency. Default is 5.

        Returns
        -------
        str
            Formatted string representation of parameters.
        """
=======
        else:
            return None

    def str(self, latex=False, separator=", ", precision=2, only_f_and_kappa=False, f_precision=5, red_warning = False):
>>>>>>> 888d5a65
        kappa = {False: "kappa/2pi", True: r"$\kappa/2\pi$"}
        kappa_i = {False: "kappa_i/2pi", True: r"$\kappa_i/2\pi$"}
        kappa_c = {False: "kappa_c/2pi", True: r"$\kappa_c/2\pi$"}
        f_0 = {False: "f_0", True: r"$f_0$"}
        phi_0 = {False: "phi_0", True: r"$\varphi_0$"}

        if self.edelay is not None:
            edelay_str = (
                f"{separator}edelay = {get_prefix_str(self.edelay, precision)}s"
            )
        else:
            edelay_str = ""

        if self.resonator_func == transmission:
            kappa_str = rf"{separator}{kappa[latex]} = {get_prefix_str(self.kappa, precision)}Hz"
        else:
<<<<<<< HEAD
            kappa_str = rf"{separator}{kappa_i[latex]} = {get_prefix_str(self.kappa_i, precision)}Hz{separator}{kappa_c[latex]} = {get_prefix_str(self.kappa_c, precision)}Hz"

        if self.resonator_func in [hanger_mismatched, reflection_mismatched]:
            phi_0_str = rf"{separator}{phi_0[latex]} = {self.phi_0:0.2f} rad"
=======
            kappa_str = r"%s%s = %sHz%s%s = %sHz" % (
                separator,
                kappa[latex],
                get_prefix_str(self.kappa, precision),
                separator,
                kappa_c[latex],
                get_prefix_str(self.kappa_c, precision),
            )

        if self.resonator_func in [hanger_mismatched, reflection_mismatched]:
            if red_warning and self.phi_0 is not None and np.abs(self.phi_0) > 0.25:
                phi_0_str = r"%s = %0.2f rad" % (phi_0[latex], self.phi_0)
                phi_0_str = "%s/!\\ "%separator + phi_0_str + " /!\\"
            else:
                phi_0_str = r"%s%s = %0.2f rad" % (separator, phi_0[latex], self.phi_0)
>>>>>>> 888d5a65
        else:
            phi_0_str = ""

        f_0_str = rf"{f_0[latex]} = {get_prefix_str(self.f_0, f_precision)}Hz"

        if only_f_and_kappa:
            return f_0_str + kappa_str
        return f_0_str + kappa_str + phi_0_str + edelay_str

    def __str__(self) -> str:
<<<<<<< HEAD
        """Return string representation of resonator parameters.

        Returns
        -------
        str
            Formatted string showing the resonator parameters.
        """
        return self.str()

    def __repr__(self):
        """Return unambiguous string representation of resonator parameters.

        Returns
        -------
        str
            String representation for debugging and logging.
        """
=======
        return self.str()

    def __repr__(self):
>>>>>>> 888d5a65
        return self.str()

    def __call__(self, freq, *args, **kwargs):
        amplitude = self.a_in is not None
        edelay = self.edelay is not None

        fit_func = get_fit_function(self.resonator_func, amplitude, edelay)

        if len(args) == 0 and len(kwargs) == 0:
            params = self.params
        else:
            if len(kwargs) == 0:
                params = np.copy(self.params)
                params[:len(args)] = args
            else:
                resonator = deepcopy(self)
                for key in kwargs:
                    resonator.params[resonator.__dict__[key + "_index"]] = kwargs[key]
                resonator.params[:len(args)] = args
                params = resonator.params
        
        return fit_func(freq, *params)
    
    def plot(
            self,
            fig = None,
            plot_not_corrected = True,
            font_size = None,
            plot_circle = True,
            center_freq = False,
            only_f_and_kappa = False,
            precision = 2,
            alpha_fit = 1.0,
            style = 'Normal',
            title = None,
            params = None,
        ):
        plot(
            self.freq,
            self.signal,
            self(self.freq),
            fig=fig,
            fit_params=self,
            params=params,
            plot_not_corrected=plot_not_corrected,
            font_size=font_size,
            plot_circle=plot_circle,
            center_freq=center_freq,
            only_f_and_kappa=only_f_and_kappa,
            precision=precision,
            alpha_fit=alpha_fit,
            style=style,
            title=title
        )


if __name__ == "__main__":
    f_0 = 3.8e9
    kappa_i = 50e6
    kappa_c = 150e6
    a_in = 1 + 1j
    edelay = 32e-9
    phi_0 = 4
    geometry = "hm"

    params = [f_0, kappa_i, kappa_c, phi_0, np.real(a_in), np.imag(a_in), edelay]

    params = ResonatorParams(params, geometry)

    f_0 = 3.8e9
    kappa_i = 50e6
    kappa_c = 150e6
    a_in = 1 + 1j
    edelay = 32e-9
    geometry = "r"

    params = [f_0, kappa_i, kappa_c, np.real(a_in), np.imag(a_in), edelay]

    params = ResonatorParams(params, geometry)

    f_0 = 3.8e9
    kappa = 50e6
    a_in = 1 + 1j
    geometry = "t"

    params = [f_0, kappa_i, kappa_c, phi_0, np.real(a_in), np.imag(a_in)]

<<<<<<< HEAD
    params = ResonatorParams(params, geometry)

=======
    params = ResonatorParams(params, geometry)
>>>>>>> 888d5a65
<|MERGE_RESOLUTION|>--- conflicted
+++ resolved
@@ -1,1060 +1,1021 @@
-"""Resonator parameter classes and quality assessment tools.
-
-This module provides the ResonatorParams class for storing resonator parameters
-and the FitResult class for comprehensive fit quality assessment, including
-parameter uncertainties, goodness of fit metrics, and validation functionality.
-"""
-
-import json
-from typing import Any, Dict, List, Optional
-
-import numpy as np
-from copy import deepcopy
-from .plot import plot
-
-from .utils import get_prefix_str
-
-
-class FitResult:
-    """Container for resonator fit results with uncertainty and quality analysis.
-
-    This class wraps ResonatorParams and adds covariance matrix storage,
-    parameter uncertainty calculation, goodness of fit metrics, fit validation,
-    and result serialization capabilities.
-
-    Parameters
-    ----------
-    params : list
-        Resonator parameter values.
-    geometry : str
-        Resonator measurement geometry.
-    pcov : np.ndarray, optional
-        Parameter covariance matrix from fitting.
-    fit_func : callable, optional
-        Fitted function for quality assessment.
-
-    Attributes
-    ----------
-    resonator_params : ResonatorParams
-        Container for the resonator parameters.
-    pcov : np.ndarray or None
-        Parameter covariance matrix.
-    fit_func : callable or None
-        Fitted function.
-    """
-
-    def __init__(
-        self,
-        params: List[float],
-        geometry: str,
-        pcov: Optional[np.ndarray] = None,
-        fit_func: Optional[callable] = None,
-    ):
-        """Initialize FitResult with parameters and optional covariance matrix."""
-        self.resonator_params = ResonatorParams(params, geometry)
-        self.pcov = pcov
-        self.fit_func = fit_func
-
-    @property
-    def params(self) -> "ResonatorParams":
-        """Access to the ResonatorParams object.
-
-        Returns
-        -------
-        ResonatorParams
-            The resonator parameters container.
-        """
-        return self.resonator_params
-
-    @property
-    def param_errors(self) -> Optional[np.ndarray]:
-        """Calculate parameter uncertainties from covariance matrix.
-
-        Returns
-        -------
-        np.ndarray or None
-            Parameter standard errors (square root of diagonal elements
-            of covariance matrix), or None if covariance matrix unavailable.
-        """
-        if self.pcov is not None:
-            return np.sqrt(np.diag(self.pcov))
-        return None
-
-    @property
-    def correlation_matrix(self) -> Optional[np.ndarray]:
-        """Calculate correlation matrix from covariance matrix.
-
-        Returns
-        -------
-        np.ndarray or None
-            Parameter correlation matrix, or None if covariance matrix unavailable.
-        """
-        if self.pcov is not None:
-            std_devs = np.sqrt(np.diag(self.pcov))
-            return self.pcov / np.outer(std_devs, std_devs)
-        return None
-
-    def get_param_error(self, param_name: str) -> Optional[float]:
-        """Get uncertainty for a specific parameter.
-
-        Parameters
-        ----------
-        param_name : str
-            Name of the parameter ('f_0', 'kappa', 'kappa_c', 'phi_0',
-            're_a_in', 'im_a_in', 'edelay').
-
-        Returns
-        -------
-        float or None
-            Parameter uncertainty, or None if unavailable.
-        """
-        if self.param_errors is None:
-            return None
-
-        # Map parameter names to indices
-        param_map = {}
-        if hasattr(self.resonator_params, "f_0_index"):
-            param_map["f_0"] = self.resonator_params.f_0_index
-        if hasattr(self.resonator_params, "kappa_index"):
-            param_map["kappa"] = self.resonator_params.kappa_index
-        if hasattr(self.resonator_params, "kappa_c_real_index"):
-            param_map["kappa_c"] = self.resonator_params.kappa_c_real_index
-        if hasattr(self.resonator_params, "phi_0_index"):
-            param_map["phi_0"] = self.resonator_params.phi_0_index
-        if hasattr(self.resonator_params, "re_a_in_index"):
-            param_map["re_a_in"] = self.resonator_params.re_a_in_index
-        if hasattr(self.resonator_params, "im_a_in_index"):
-            param_map["im_a_in"] = self.resonator_params.im_a_in_index
-        if hasattr(self.resonator_params, "edelay_index"):
-            param_map["edelay"] = self.resonator_params.edelay_index
-
-        if param_name in param_map:
-            return self.param_errors[param_map[param_name]]
-        return None
-
-    def goodness_of_fit(
-        self, freq: np.ndarray, signal: np.ndarray
-    ) -> Optional[Dict[str, float]]:
-        """Calculate goodness of fit metrics.
-
-        Computes various statistical measures to assess the quality of the fit,
-        including R-squared, reduced chi-squared, and RMS residual.
-
-        Parameters
-        ----------
-        freq : np.ndarray
-            Frequency array used in the fit.
-        signal : np.ndarray
-            Original signal data that was fitted.
-
-        Returns
-        -------
-        dict or None
-            Dictionary containing fit quality metrics:
-            - 'r_squared': Coefficient of determination (0-1, higher is better)
-            - 'reduced_chi_squared': Reduced chi-squared statistic
-            - 'rms_residual': Root mean square of residuals
-            Returns None if fit function is not available.
-        """
-        if self.fit_func is None:
-            return None
-
-        fitted_signal = self.fit_func(freq, *self.resonator_params.params)
-        residuals = signal - fitted_signal
-
-        # R-squared
-        ss_res = np.sum(np.abs(residuals) ** 2)
-        ss_tot = np.sum(np.abs(signal - np.mean(signal)) ** 2)
-        r_squared = 1 - (ss_res / ss_tot)
-
-        # Reduced chi-squared
-        n_params = len(self.resonator_params.params)
-        n_data = len(signal)
-        reduced_chi_sq = ss_res / (n_data - n_params)
-
-        return {
-            "r_squared": r_squared,
-            "reduced_chi_squared": reduced_chi_sq,
-            "rms_residual": np.sqrt(ss_res / n_data),
-        }
-
-    def __str__(self):
-        result = str(self.resonator_params)
-        if self.param_errors is not None:
-            result += "\nParameter uncertainties available (use .param_errors or .get_param_error())"
-        return result
-
-    def __repr__(self):
-        return self.__str__()
-
-    def validate_fit(
-        self, freq: np.ndarray, signal: np.ndarray, strict: bool = False
-    ) -> Dict[str, Any]:
-        """Comprehensive fit validation with automatic warnings and recommendations.
-
-        Performs extensive validation of the fit quality including parameter
-        bounds checking, uncertainty analysis, and goodness of fit assessment.
-
-        Parameters
-        ----------
-        freq : np.ndarray
-            Frequency array used in the fit.
-        signal : np.ndarray
-            Signal array that was fitted.
-        strict : bool, optional
-            If True, apply stricter validation criteria. Default is False.
-
-        Returns
-        -------
-        dict
-            Validation results containing:
-            - 'status': Overall validation status ('excellent', 'good', 'warning', 'poor')
-            - 'warnings': List of validation warnings
-            - 'recommendations': List of improvement recommendations
-            - 'metrics': Dictionary of computed validation metrics
-        """
-        validation = {
-            "status": "good",
-            "warnings": [],
-            "recommendations": [],
-            "metrics": {},
-        }
-
-        # 1. Parameter uncertainty validation
-        if self.param_errors is not None:
-            # Check if any parameter has very large uncertainty
-            rel_errors = []
-            param_names = ["f_0", "kappa_c", "edelay"]
-
-            for param_name in param_names:
-                param_val = getattr(self.resonator_params, param_name, None)
-                param_err = self.get_param_error(param_name)
-
-                if param_val is not None and param_err is not None and param_val != 0:
-                    rel_error = abs(param_err / param_val)
-                    rel_errors.append((param_name, rel_error))
-                    validation["metrics"][f"{param_name}_relative_error"] = rel_error
-
-                    # Flag parameters with high uncertainty
-                    threshold = 0.1 if strict else 0.2  # 10% or 20% relative error
-                    if rel_error > threshold:
-                        validation["warnings"].append(
-                            f"{param_name} has high uncertainty ({rel_error * 100:.1f}%)"
-                        )
-                        validation["recommendations"].append(
-                            f"Consider more data points or lower noise for better {param_name} determination"
-                        )
-
-        # 2. Goodness of fit validation
-        gof = self.goodness_of_fit(freq, signal)
-        if gof is not None:
-            validation["metrics"].update(gof)
-
-            # R-squared validation
-            r2_threshold = 0.95 if strict else 0.9
-            if gof["r_squared"] < r2_threshold:
-                validation["warnings"].append(
-                    f"Low R² = {gof['r_squared']:.3f} (< {r2_threshold})"
-                )
-                validation["recommendations"].append(
-                    "Consider different geometry or check for systematic errors"
-                )
-
-            # Reduced chi-squared validation
-            if gof["reduced_chi_squared"] > 5:
-                validation["warnings"].append(
-                    f"High χ²_red = {gof['reduced_chi_squared']:.2f} (>> 1)"
-                )
-                validation["recommendations"].append(
-                    "Systematic residuals detected - model may be inadequate"
-                )
-            elif gof["reduced_chi_squared"] < 0.1:
-                validation["warnings"].append(
-                    f"Very low χ²_red = {gof['reduced_chi_squared']:.2f} (<< 1)"
-                )
-                validation["recommendations"].append(
-                    "Possible overfitting or underestimated noise"
-                )
-
-        # 3. Parameter correlation validation
-        corr_matrix = self.correlation_matrix
-        if corr_matrix is not None:
-            # Find highly correlated parameters
-            n_params = corr_matrix.shape[0]
-            high_corr_threshold = 0.95 if strict else 0.99
-
-            for i in range(n_params):
-                for j in range(i + 1, n_params):
-                    if abs(corr_matrix[i, j]) > high_corr_threshold:
-                        validation["warnings"].append(
-                            f"Parameters {i} and {j} are highly correlated ({corr_matrix[i, j]:.3f})"
-                        )
-                        validation["recommendations"].append(
-                            "High parameter correlation may indicate overparameterization"
-                        )
-
-        # 4. Physical parameter validation
-        # Check if parameters are within reasonable ranges
-        if self.resonator_params.f_0 is not None:
-            freq_range = freq[-1] - freq[0]
-            freq_center = (freq[-1] + freq[0]) / 2
-
-            # Resonance should be near the measurement range
-            f_0_deviation = abs(self.resonator_params.f_0 - freq_center) / freq_range
-            if f_0_deviation > 0.6:  # Resonance more than 60% away from center
-                validation["warnings"].append(
-                    f"Resonance frequency far from measurement center ({f_0_deviation * 100:.1f}% of span)"
-                )
-                validation["recommendations"].append(
-                    "Consider adjusting frequency range to center on resonance"
-                )
-
-        if self.resonator_params.kappa is not None and freq.size > 10:
-            freq_span = freq[-1] - freq[0]
-            # Linewidth should be reasonable compared to frequency span
-            if self.resonator_params.kappa > freq_span:
-                validation["warnings"].append(
-                    "Linewidth larger than frequency span - may be over-broadened"
-                )
-            elif self.resonator_params.kappa < freq_span / 1000:
-                validation["warnings"].append(
-                    "Linewidth much smaller than frequency span - may need higher resolution"
-                )
-
-        # Set overall status
-        if len(validation["warnings"]) == 0:
-            validation["status"] = "excellent"
-        elif len(validation["warnings"]) <= 2:
-            validation["status"] = "good"
-        elif len(validation["warnings"]) <= 4:
-            validation["status"] = "acceptable"
-        else:
-            validation["status"] = "poor"
-
-        return validation
-
-    def to_dict(self):
-        """Export fit results to dictionary for saving/serialization."""
-        result_dict = {
-            "fitted_params": self.resonator_params.params,
-            "geometry": None,  # We need to store geometry info
-            "param_errors": self.param_errors.tolist()
-            if self.param_errors is not None
-            else None,
-            "covariance_matrix": self.pcov.tolist() if self.pcov is not None else None,
-            "correlation_matrix": self.correlation_matrix.tolist()
-            if self.correlation_matrix is not None
-            else None,
-        }
-
-        # Try to determine geometry from resonator function
-        for geom, func in resonator_dict.items():
-            if self.resonator_params.resonator_func == func:
-                result_dict["geometry"] = geom
-                break
-
-        return result_dict
-
-    def save_to_file(self, filename):
-        """Save fit results to JSON file."""
-        result_dict = self.to_dict()
-
-        # Convert numpy arrays to lists for JSON serialization
-        def convert_numpy(obj):
-            if isinstance(obj, np.ndarray):
-                return obj.tolist()
-            if isinstance(obj, (np.integer, np.floating)):
-                return float(obj)
-            if isinstance(obj, np.complexfloating):
-                return {"real": float(obj.real), "imag": float(obj.imag)}
-            return obj
-
-        # Apply conversion recursively
-        def deep_convert(obj):
-            if isinstance(obj, dict):
-                return {k: deep_convert(v) for k, v in obj.items()}
-            if isinstance(obj, list):
-                return [deep_convert(v) for v in obj]
-            return convert_numpy(obj)
-
-        result_dict = deep_convert(result_dict)
-
-        with open(filename, "w") as f:
-            json.dump(result_dict, f, indent=2)
-
-    @classmethod
-    def load_from_file(cls, filename):
-        """Load fit results from JSON file."""
-        with open(filename) as f:
-            result_dict = json.load(f)
-
-        # Reconstruct complex numbers
-        def reconstruct_complex(obj):
-            if isinstance(obj, dict):
-                if "real" in obj and "imag" in obj:
-                    return complex(obj["real"], obj["imag"])
-                return {k: reconstruct_complex(v) for k, v in obj.items()}
-            if isinstance(obj, list):
-                return [reconstruct_complex(v) for v in obj]
-            return obj
-
-        result_dict = reconstruct_complex(result_dict)
-
-        # Create FitResult object
-        params = result_dict["fitted_params"]
-        geometry = result_dict["geometry"]
-        pcov = (
-            np.array(result_dict["covariance_matrix"])
-            if result_dict["covariance_matrix"]
-            else None
-        )
-
-        return cls(params, geometry, pcov=pcov)
-
-    def compare_with(self, other_fit_result, freq, signal):
-        """
-        Compare this fit result with another fit result.
-
-        Args:
-            other_fit_result: Another FitResult object
-            freq: Frequency array for comparison
-            signal: Original signal for comparison
-
-        Returns
-        -------
-            dict: Comparison results
-        """
-        comparison = {
-            "parameter_differences": {},
-            "quality_comparison": {},
-            "recommendation": None,
-        }
-
-        # Parameter comparison
-        param_names = ["f_0", "kappa", "kappa_c", "edelay", "phi_0"]
-
-        for param_name in param_names:
-            val1 = getattr(self.resonator_params, param_name, None)
-            val2 = getattr(other_fit_result.resonator_params, param_name, None)
-
-            if val1 is not None and val2 is not None:
-                diff = abs(val1 - val2)
-                rel_diff = diff / abs(val1) if val1 != 0 else float("inf")
-
-                # Get uncertainties if available
-                err1 = self.get_param_error(param_name)
-                err2 = other_fit_result.get_param_error(param_name)
-
-                param_comparison = {
-                    "absolute_difference": diff,
-                    "relative_difference": rel_diff,
-                    "value_1": val1,
-                    "value_2": val2,
-                    "error_1": err1,
-                    "error_2": err2,
-                }
-
-                # Statistical significance test
-                if err1 is not None and err2 is not None:
-                    combined_error = np.sqrt(err1**2 + err2**2)
-                    significance = (
-                        diff / combined_error if combined_error > 0 else float("inf")
-                    )
-                    param_comparison["statistical_significance"] = significance
-                    param_comparison["statistically_different"] = (
-                        significance > 2
-                    )  # 2-sigma test
-
-                comparison["parameter_differences"][param_name] = param_comparison
-
-        # Quality comparison
-        gof1 = self.goodness_of_fit(freq, signal)
-        gof2 = other_fit_result.goodness_of_fit(freq, signal)
-
-        if gof1 is not None and gof2 is not None:
-            comparison["quality_comparison"] = {
-                "r_squared_1": gof1["r_squared"],
-                "r_squared_2": gof2["r_squared"],
-                "r_squared_diff": gof1["r_squared"] - gof2["r_squared"],
-                "chi_squared_1": gof1["reduced_chi_squared"],
-                "chi_squared_2": gof2["reduced_chi_squared"],
-                "chi_squared_ratio": gof1["reduced_chi_squared"]
-                / gof2["reduced_chi_squared"],
-            }
-
-            # Recommendation based on quality
-            if gof1["r_squared"] > gof2["r_squared"] + 0.01:  # 1% improvement
-                comparison["recommendation"] = "fit_1_better"
-            elif gof2["r_squared"] > gof1["r_squared"] + 0.01:
-                comparison["recommendation"] = "fit_2_better"
-            else:
-                comparison["recommendation"] = "equivalent_quality"
-
-        return comparison
-
-
-if __name__ == "__main__":
-    from utils import (
-        get_prefix_str,
-        zeros2eps,
-    )
-
-else:
-    from .utils import (
-        get_prefix_str,
-        zeros2eps,
-    )
-
-
-def transmission(freq, f_0, kappa):
-    num = 1
-    den = 2j * (freq - f_0) + kappa
-
-    return num / zeros2eps(den)
-
-
-def reflection(freq, f_0, kappa, kappa_c_real, phi_0=0):
-    num = 2j * (freq - f_0) + kappa - 2 * kappa_c_real * (1 + 1j * np.tan(phi_0))
-    den = 2j * (freq - f_0) + kappa
-
-    return num / zeros2eps(den)
-
-
-def reflection_mismatched(freq, f_0, kappa, kappa_c_real, phi_0):
-    return reflection(freq, f_0, kappa, kappa_c_real, phi_0)
-
-
-def hanger(freq, f_0, kappa, kappa_c_real, phi_0=0):
-    num = 2j * (freq - f_0) + kappa - kappa_c_real * (1 + 1j * np.tan(phi_0))
-    den = 2j * (freq - f_0) + kappa
-
-    return num / zeros2eps(den)
-
-
-def hanger_mismatched(freq, f_0, kappa, kappa_c_real, phi_0):
-    return hanger(freq, f_0, kappa, kappa_c_real, phi_0)
-
-resonator_dict = {
-    "transmission": transmission,
-    "t": transmission,
-    "reflection": reflection,
-    "r": reflection,
-    "reflection_mismatched": reflection_mismatched,
-    "rm": reflection_mismatched,
-    "hanger": hanger,
-    "h": hanger,
-    "hanger_mismatched": hanger_mismatched,
-    "hm": hanger_mismatched,
-}
-
-def get_fit_function(geometry, amplitude=True, edelay=True):
-    if type(geometry) == str:
-        resonator_func = resonator_dict[geometry]
-    else:
-        resonator_func = geometry
-
-    if not amplitude and not edelay:
-        return resonator_func
-
-    elif amplitude and not edelay:
-        def fit_func(*args):
-            return resonator_func(*args[:-2]) * (args[-2] + 1j * args[-1])
-
-        return fit_func
-
-    elif not amplitude and edelay:
-        def fit_func(*args):
-            return resonator_func(*args[:-1]) * np.exp(2j * np.pi * args[-1] * args[0])
-
-        return fit_func
-
-    elif amplitude and edelay:
-        def fit_func(*args):
-            return (
-                resonator_func(*args[:-3])
-                * (args[-3] + 1j * args[-2])
-                * np.exp(2j * np.pi * args[-1] * args[0])
-            )
-
-        return fit_func
-
-    else:
-
-        raise Exception("Unreachable")
-
-<<<<<<< HEAD
-class ResonatorParams:
-    """Container for resonator parameters with geometry-specific access methods.
-
-    This class provides parameter storage and convenient property-based access
-    to resonator parameters based on the measurement geometry. It automatically
-    maps parameters to appropriate indices and provides properties for easy
-    access to physical quantities like f_0, kappa, Q-factors, etc.
-
-    Parameters
-    ----------
-    params : list of float
-        List of parameter values in geometry-specific order.
-    geometry : str
-        Resonator measurement geometry identifier:
-        - 't' or 'transmission': Transmission measurement
-        - 'r' or 'reflection': Reflection measurement
-        - 'h' or 'hanger': Hanger measurement
-        - 'rm' or 'reflection_mismatched': Reflection with impedance mismatch
-        - 'hm' or 'hanger_mismatched': Hanger with impedance mismatch
-
-    Attributes
-    ----------
-    resonator_func : callable
-        Resonator function corresponding to the geometry.
-    params : list
-        Parameter values.
-    f_0_index : int, optional
-        Index of resonance frequency parameter.
-    kappa_index : int, optional
-        Index of total coupling rate parameter.
-    kappa_c_real_index : int, optional
-        Index of external coupling rate parameter.
-    phi_0_index : int, optional
-        Index of phase offset parameter.
-    re_a_in_index : int, optional
-        Index of real part of input amplitude.
-    im_a_in_index : int, optional
-        Index of imaginary part of input amplitude.
-    edelay_index : int, optional
-        Index of electrical delay parameter.
-    """
-
-    def __init__(self, params: List[float], geometry: str):
-=======
-class ResonatorParams(object):
-    def __init__(self, params, geometry, freq = None, signal = None):
-
->>>>>>> 888d5a65
-        self.resonator_func = resonator_dict[geometry]
-        self.params = params
-
-        self.freq = freq
-        self.signal = signal
-
-        if self.resonator_func == transmission:
-            self.f_0_index = 0
-            self.kappa_index = 1
-            if len(self.params) in [4, 5]:
-                self.re_a_in_index = 2
-                self.im_a_in_index = 3
-            if len(self.params) in [3, 5]:
-                self.edelay_index = -1
-
-        if self.resonator_func in [reflection, hanger]:
-            self.f_0_index = 0
-            self.kappa_index = 1
-            self.kappa_c_real_index = 2
-            if len(self.params) in [5, 6]:
-                self.re_a_in_index = 3
-                self.im_a_in_index = 4
-            if len(self.params) in [4, 6]:
-                self.edelay_index = -1
-
-        if self.resonator_func in [reflection_mismatched, hanger_mismatched]:
-            self.f_0_index = 0
-            self.kappa_index = 1
-            self.kappa_c_real_index = 2
-            self.phi_0_index = 3
-            if len(self.params) in [6, 7]:
-                self.re_a_in_index = 4
-                self.im_a_in_index = 5
-            if len(self.params) in [5, 7]:
-                self.edelay_index = -1
-
-    def tolist(self):
-        """Convert parameters to numpy array.
-
-        Returns
-        -------
-        np.ndarray
-            Parameter array.
-        """
-        return np.array(self.params)
-
-    @property
-    def f_0(self):
-        """Resonance frequency parameter.
-
-        Returns
-        -------
-        float or None
-            Resonance frequency f_0, or None if not available for this geometry.
-        """
-        if hasattr(self, "f_0_index"):
-            return self.params[self.f_0_index]
-        return None
-
-    @property
-    def kappa(self):
-        """Total coupling rate parameter.
-
-        Returns
-        -------
-        float or None
-            Total coupling rate kappa, or None if not available for this geometry.
-        """
-        if hasattr(self, "kappa_index"):
-            return self.params[self.kappa_index]
-        return None
-
-    @property
-    def kappa_i(self):
-        """Internal coupling rate parameter.
-
-        Returns
-        -------
-        float or None
-            Internal coupling rate kappa_i = kappa - kappa_c, or None if not available.
-        """
-        if hasattr(self, "kappa_index") and hasattr(self, "kappa_c_real_index"):
-            return self.params[self.kappa_index] - self.params[self.kappa_c_real_index]
-        return None
-
-    @property
-    def kappa_c_real(self):
-        """External coupling rate parameter (real part).
-
-        Returns
-        -------
-        float or None
-            External coupling rate kappa_c, or None if not available for this geometry.
-        """
-        if hasattr(self, "kappa_c_real_index"):
-            return self.params[self.kappa_c_real_index]
-        return None
-
-    @property
-    def kappa_c(self):
-        """External coupling rate parameter.
-
-        Returns
-        -------
-        float or None
-            External coupling rate kappa_c (alias for kappa_c_real).
-        """
-        return self.kappa_c_real
-
-    @property
-    def Q_i(self):
-        """Internal quality factor.
-
-        Returns
-        -------
-        float or None
-            Internal quality factor Q_i = f_0 / kappa_i, or None if not calculable.
-        """
-        if self.f_0 is not None and self.kappa_i is not None and self.kappa_i != 0:
-            return self.f_0 / self.kappa_i
-        return None
-
-    @property
-    def Q_c(self):
-        """External quality factor.
-
-        Returns
-        -------
-        float or None
-            External quality factor Q_c = f_0 / kappa_c, or None if not calculable.
-        """
-        if self.f_0 is not None and self.kappa_c is not None and self.kappa_c != 0:
-            return self.f_0 / self.kappa_c
-        return None
-
-    @property
-    def Q_total(self):
-        """Total quality factor.
-
-        Returns
-        -------
-        float or None
-            Total quality factor Q_total = f_0 / kappa, or None if not calculable.
-        """
-        if self.f_0 is not None and self.kappa is not None and self.kappa != 0:
-            return self.f_0 / self.kappa
-        return None
-
-    @property
-    def Q(self):
-        """Total quality factor (alias for Q_total).
-
-        Returns
-        -------
-        float or None
-            Total quality factor Q = f_0 / kappa.
-        """
-        return self.Q_total
-
-    @property
-    def a_in(self):
-        """Complex input amplitude parameter.
-
-        Returns
-        -------
-        complex or None
-            Complex input amplitude a_in = re_a_in + 1j*im_a_in, or None if not available.
-        """
-        if hasattr(self, "re_a_in_index") and hasattr(self, "im_a_in_index"):
-            return (
-                self.params[self.re_a_in_index] + 1j * self.params[self.im_a_in_index]
-            )
-        return None
-
-    @property
-    def re_a_in(self):
-        """Real part of input amplitude parameter.
-
-        Returns
-        -------
-        float or None
-            Real part of input amplitude, or None if not available.
-        """
-        a_in = self.a_in
-        if a_in is not None:
-            return np.real(a_in)
-        return None
-
-    @property
-    def im_a_in(self):
-        """Imaginary part of input amplitude parameter.
-
-        Returns
-        -------
-        float or None
-            Imaginary part of input amplitude, or None if not available.
-        """
-        a_in = self.a_in
-        if a_in is not None:
-            return np.imag(a_in)
-        return None
-
-    @property
-    def edelay(self):
-        """Electrical delay parameter.
-
-        Returns
-        -------
-        float or None
-            Electrical delay in seconds, or None if not available for this geometry.
-        """
-        if hasattr(self, "edelay_index"):
-            return self.params[self.edelay_index]
-        return None
-
-    @property
-    def phi_0(self):
-        """Phase offset parameter for mismatched geometries.
-
-        Returns
-        -------
-        float or None
-            Phase offset phi_0 in radians, or None if not available for this geometry.
-        """
-        if hasattr(self, "phi_0_index"):
-            return self.params[self.phi_0_index]
-<<<<<<< HEAD
-        return None
-
-    def str(
-        self,
-        latex=False,
-        separator=", ",
-        precision=2,
-        only_f_and_kappa=False,
-        f_precision=5,
-    ):
-        """Generate formatted string representation of resonator parameters.
-
-        Parameters
-        ----------
-        latex : bool, optional
-            If True, use LaTeX formatting for parameter names. Default is False.
-        separator : str, optional
-            String to use as separator between parameters. Default is ", ".
-        precision : int, optional
-            Number of significant digits for parameter values. Default is 2.
-        only_f_and_kappa : bool, optional
-            If True, only include f_0 and kappa parameters. Default is False.
-        f_precision : int, optional
-            Number of significant digits for frequency. Default is 5.
-
-        Returns
-        -------
-        str
-            Formatted string representation of parameters.
-        """
-=======
-        else:
-            return None
-
-    def str(self, latex=False, separator=", ", precision=2, only_f_and_kappa=False, f_precision=5, red_warning = False):
->>>>>>> 888d5a65
-        kappa = {False: "kappa/2pi", True: r"$\kappa/2\pi$"}
-        kappa_i = {False: "kappa_i/2pi", True: r"$\kappa_i/2\pi$"}
-        kappa_c = {False: "kappa_c/2pi", True: r"$\kappa_c/2\pi$"}
-        f_0 = {False: "f_0", True: r"$f_0$"}
-        phi_0 = {False: "phi_0", True: r"$\varphi_0$"}
-
-        if self.edelay is not None:
-            edelay_str = (
-                f"{separator}edelay = {get_prefix_str(self.edelay, precision)}s"
-            )
-        else:
-            edelay_str = ""
-
-        if self.resonator_func == transmission:
-            kappa_str = rf"{separator}{kappa[latex]} = {get_prefix_str(self.kappa, precision)}Hz"
-        else:
-<<<<<<< HEAD
-            kappa_str = rf"{separator}{kappa_i[latex]} = {get_prefix_str(self.kappa_i, precision)}Hz{separator}{kappa_c[latex]} = {get_prefix_str(self.kappa_c, precision)}Hz"
-
-        if self.resonator_func in [hanger_mismatched, reflection_mismatched]:
-            phi_0_str = rf"{separator}{phi_0[latex]} = {self.phi_0:0.2f} rad"
-=======
-            kappa_str = r"%s%s = %sHz%s%s = %sHz" % (
-                separator,
-                kappa[latex],
-                get_prefix_str(self.kappa, precision),
-                separator,
-                kappa_c[latex],
-                get_prefix_str(self.kappa_c, precision),
-            )
-
-        if self.resonator_func in [hanger_mismatched, reflection_mismatched]:
-            if red_warning and self.phi_0 is not None and np.abs(self.phi_0) > 0.25:
-                phi_0_str = r"%s = %0.2f rad" % (phi_0[latex], self.phi_0)
-                phi_0_str = "%s/!\\ "%separator + phi_0_str + " /!\\"
-            else:
-                phi_0_str = r"%s%s = %0.2f rad" % (separator, phi_0[latex], self.phi_0)
->>>>>>> 888d5a65
-        else:
-            phi_0_str = ""
-
-        f_0_str = rf"{f_0[latex]} = {get_prefix_str(self.f_0, f_precision)}Hz"
-
-        if only_f_and_kappa:
-            return f_0_str + kappa_str
-        return f_0_str + kappa_str + phi_0_str + edelay_str
-
-    def __str__(self) -> str:
-<<<<<<< HEAD
-        """Return string representation of resonator parameters.
-
-        Returns
-        -------
-        str
-            Formatted string showing the resonator parameters.
-        """
-        return self.str()
-
-    def __repr__(self):
-        """Return unambiguous string representation of resonator parameters.
-
-        Returns
-        -------
-        str
-            String representation for debugging and logging.
-        """
-=======
-        return self.str()
-
-    def __repr__(self):
->>>>>>> 888d5a65
-        return self.str()
-
-    def __call__(self, freq, *args, **kwargs):
-        amplitude = self.a_in is not None
-        edelay = self.edelay is not None
-
-        fit_func = get_fit_function(self.resonator_func, amplitude, edelay)
-
-        if len(args) == 0 and len(kwargs) == 0:
-            params = self.params
-        else:
-            if len(kwargs) == 0:
-                params = np.copy(self.params)
-                params[:len(args)] = args
-            else:
-                resonator = deepcopy(self)
-                for key in kwargs:
-                    resonator.params[resonator.__dict__[key + "_index"]] = kwargs[key]
-                resonator.params[:len(args)] = args
-                params = resonator.params
-        
-        return fit_func(freq, *params)
-    
-    def plot(
-            self,
-            fig = None,
-            plot_not_corrected = True,
-            font_size = None,
-            plot_circle = True,
-            center_freq = False,
-            only_f_and_kappa = False,
-            precision = 2,
-            alpha_fit = 1.0,
-            style = 'Normal',
-            title = None,
-            params = None,
-        ):
-        plot(
-            self.freq,
-            self.signal,
-            self(self.freq),
-            fig=fig,
-            fit_params=self,
-            params=params,
-            plot_not_corrected=plot_not_corrected,
-            font_size=font_size,
-            plot_circle=plot_circle,
-            center_freq=center_freq,
-            only_f_and_kappa=only_f_and_kappa,
-            precision=precision,
-            alpha_fit=alpha_fit,
-            style=style,
-            title=title
-        )
-
-
-if __name__ == "__main__":
-    f_0 = 3.8e9
-    kappa_i = 50e6
-    kappa_c = 150e6
-    a_in = 1 + 1j
-    edelay = 32e-9
-    phi_0 = 4
-    geometry = "hm"
-
-    params = [f_0, kappa_i, kappa_c, phi_0, np.real(a_in), np.imag(a_in), edelay]
-
-    params = ResonatorParams(params, geometry)
-
-    f_0 = 3.8e9
-    kappa_i = 50e6
-    kappa_c = 150e6
-    a_in = 1 + 1j
-    edelay = 32e-9
-    geometry = "r"
-
-    params = [f_0, kappa_i, kappa_c, np.real(a_in), np.imag(a_in), edelay]
-
-    params = ResonatorParams(params, geometry)
-
-    f_0 = 3.8e9
-    kappa = 50e6
-    a_in = 1 + 1j
-    geometry = "t"
-
-    params = [f_0, kappa_i, kappa_c, phi_0, np.real(a_in), np.imag(a_in)]
-
-<<<<<<< HEAD
-    params = ResonatorParams(params, geometry)
-
-=======
-    params = ResonatorParams(params, geometry)
->>>>>>> 888d5a65
+"""Resonator parameter classes and quality assessment tools.
+
+This module provides the ResonatorParams class for storing resonator parameters
+and the FitResult class for comprehensive fit quality assessment, including
+parameter uncertainties, goodness of fit metrics, and validation functionality.
+"""
+
+import json
+from typing import Any, Dict, List, Optional
+
+import numpy as np
+
+from .utils import get_prefix_str
+
+
+class FitResult:
+    """Container for resonator fit results with uncertainty and quality analysis.
+
+    This class wraps ResonatorParams and adds covariance matrix storage,
+    parameter uncertainty calculation, goodness of fit metrics, fit validation,
+    and result serialization capabilities.
+
+    Parameters
+    ----------
+    params : list
+        Resonator parameter values.
+    geometry : str
+        Resonator measurement geometry.
+    pcov : np.ndarray, optional
+        Parameter covariance matrix from fitting.
+    fit_func : callable, optional
+        Fitted function for quality assessment.
+
+    Attributes
+    ----------
+    resonator_params : ResonatorParams
+        Container for the resonator parameters.
+    pcov : np.ndarray or None
+        Parameter covariance matrix.
+    fit_func : callable or None
+        Fitted function.
+    """
+
+    def __init__(
+        self,
+        params: List[float],
+        geometry: str,
+        pcov: Optional[np.ndarray] = None,
+        fit_func: Optional[callable] = None,
+    ):
+        """Initialize FitResult with parameters and optional covariance matrix."""
+        self.resonator_params = ResonatorParams(params, geometry)
+        self.pcov = pcov
+        self.fit_func = fit_func
+
+    @property
+    def params(self) -> "ResonatorParams":
+        """Access to the ResonatorParams object.
+
+        Returns
+        -------
+        ResonatorParams
+            The resonator parameters container.
+        """
+        return self.resonator_params
+
+    @property
+    def param_errors(self) -> Optional[np.ndarray]:
+        """Calculate parameter uncertainties from covariance matrix.
+
+        Returns
+        -------
+        np.ndarray or None
+            Parameter standard errors (square root of diagonal elements
+            of covariance matrix), or None if covariance matrix unavailable.
+        """
+        if self.pcov is not None:
+            return np.sqrt(np.diag(self.pcov))
+        return None
+
+    @property
+    def correlation_matrix(self) -> Optional[np.ndarray]:
+        """Calculate correlation matrix from covariance matrix.
+
+        Returns
+        -------
+        np.ndarray or None
+            Parameter correlation matrix, or None if covariance matrix unavailable.
+        """
+        if self.pcov is not None:
+            std_devs = np.sqrt(np.diag(self.pcov))
+            return self.pcov / np.outer(std_devs, std_devs)
+        return None
+
+    def get_param_error(self, param_name: str) -> Optional[float]:
+        """Get uncertainty for a specific parameter.
+
+        Parameters
+        ----------
+        param_name : str
+            Name of the parameter ('f_0', 'kappa', 'kappa_c', 'phi_0',
+            're_a_in', 'im_a_in', 'edelay').
+
+        Returns
+        -------
+        float or None
+            Parameter uncertainty, or None if unavailable.
+        """
+        if self.param_errors is None:
+            return None
+
+        # Map parameter names to indices
+        param_map = {}
+        if hasattr(self.resonator_params, "f_0_index"):
+            param_map["f_0"] = self.resonator_params.f_0_index
+        if hasattr(self.resonator_params, "kappa_index"):
+            param_map["kappa"] = self.resonator_params.kappa_index
+        if hasattr(self.resonator_params, "kappa_c_real_index"):
+            param_map["kappa_c"] = self.resonator_params.kappa_c_real_index
+        if hasattr(self.resonator_params, "phi_0_index"):
+            param_map["phi_0"] = self.resonator_params.phi_0_index
+        if hasattr(self.resonator_params, "re_a_in_index"):
+            param_map["re_a_in"] = self.resonator_params.re_a_in_index
+        if hasattr(self.resonator_params, "im_a_in_index"):
+            param_map["im_a_in"] = self.resonator_params.im_a_in_index
+        if hasattr(self.resonator_params, "edelay_index"):
+            param_map["edelay"] = self.resonator_params.edelay_index
+
+        if param_name in param_map:
+            return self.param_errors[param_map[param_name]]
+        return None
+
+    def goodness_of_fit(
+        self, freq: np.ndarray, signal: np.ndarray
+    ) -> Optional[Dict[str, float]]:
+        """Calculate goodness of fit metrics.
+
+        Computes various statistical measures to assess the quality of the fit,
+        including R-squared, reduced chi-squared, and RMS residual.
+
+        Parameters
+        ----------
+        freq : np.ndarray
+            Frequency array used in the fit.
+        signal : np.ndarray
+            Original signal data that was fitted.
+
+        Returns
+        -------
+        dict or None
+            Dictionary containing fit quality metrics:
+            - 'r_squared': Coefficient of determination (0-1, higher is better)
+            - 'reduced_chi_squared': Reduced chi-squared statistic
+            - 'rms_residual': Root mean square of residuals
+            Returns None if fit function is not available.
+        """
+        if self.fit_func is None:
+            return None
+
+        fitted_signal = self.fit_func(freq, *self.resonator_params.params)
+        residuals = signal - fitted_signal
+
+        # R-squared
+        ss_res = np.sum(np.abs(residuals) ** 2)
+        ss_tot = np.sum(np.abs(signal - np.mean(signal)) ** 2)
+        r_squared = 1 - (ss_res / ss_tot)
+
+        # Reduced chi-squared
+        n_params = len(self.resonator_params.params)
+        n_data = len(signal)
+        reduced_chi_sq = ss_res / (n_data - n_params)
+
+        return {
+            "r_squared": r_squared,
+            "reduced_chi_squared": reduced_chi_sq,
+            "rms_residual": np.sqrt(ss_res / n_data),
+        }
+
+    def __str__(self):
+        result = str(self.resonator_params)
+        if self.param_errors is not None:
+            result += "\nParameter uncertainties available (use .param_errors or .get_param_error())"
+        return result
+
+    def __repr__(self):
+        return self.__str__()
+
+    def validate_fit(
+        self, freq: np.ndarray, signal: np.ndarray, strict: bool = False
+    ) -> Dict[str, Any]:
+        """Comprehensive fit validation with automatic warnings and recommendations.
+
+        Performs extensive validation of the fit quality including parameter
+        bounds checking, uncertainty analysis, and goodness of fit assessment.
+
+        Parameters
+        ----------
+        freq : np.ndarray
+            Frequency array used in the fit.
+        signal : np.ndarray
+            Signal array that was fitted.
+        strict : bool, optional
+            If True, apply stricter validation criteria. Default is False.
+
+        Returns
+        -------
+        dict
+            Validation results containing:
+            - 'status': Overall validation status ('excellent', 'good', 'warning', 'poor')
+            - 'warnings': List of validation warnings
+            - 'recommendations': List of improvement recommendations
+            - 'metrics': Dictionary of computed validation metrics
+        """
+        validation = {
+            "status": "good",
+            "warnings": [],
+            "recommendations": [],
+            "metrics": {},
+        }
+
+        # 1. Parameter uncertainty validation
+        if self.param_errors is not None:
+            # Check if any parameter has very large uncertainty
+            rel_errors = []
+            param_names = ["f_0", "kappa_c", "edelay"]
+
+            for param_name in param_names:
+                param_val = getattr(self.resonator_params, param_name, None)
+                param_err = self.get_param_error(param_name)
+
+                if param_val is not None and param_err is not None and param_val != 0:
+                    rel_error = abs(param_err / param_val)
+                    rel_errors.append((param_name, rel_error))
+                    validation["metrics"][f"{param_name}_relative_error"] = rel_error
+
+                    # Flag parameters with high uncertainty
+                    threshold = 0.1 if strict else 0.2  # 10% or 20% relative error
+                    if rel_error > threshold:
+                        validation["warnings"].append(
+                            f"{param_name} has high uncertainty ({rel_error * 100:.1f}%)"
+                        )
+                        validation["recommendations"].append(
+                            f"Consider more data points or lower noise for better {param_name} determination"
+                        )
+
+        # 2. Goodness of fit validation
+        gof = self.goodness_of_fit(freq, signal)
+        if gof is not None:
+            validation["metrics"].update(gof)
+
+            # R-squared validation
+            r2_threshold = 0.95 if strict else 0.9
+            if gof["r_squared"] < r2_threshold:
+                validation["warnings"].append(
+                    f"Low R² = {gof['r_squared']:.3f} (< {r2_threshold})"
+                )
+                validation["recommendations"].append(
+                    "Consider different geometry or check for systematic errors"
+                )
+
+            # Reduced chi-squared validation
+            if gof["reduced_chi_squared"] > 5:
+                validation["warnings"].append(
+                    f"High χ²_red = {gof['reduced_chi_squared']:.2f} (>> 1)"
+                )
+                validation["recommendations"].append(
+                    "Systematic residuals detected - model may be inadequate"
+                )
+            elif gof["reduced_chi_squared"] < 0.1:
+                validation["warnings"].append(
+                    f"Very low χ²_red = {gof['reduced_chi_squared']:.2f} (<< 1)"
+                )
+                validation["recommendations"].append(
+                    "Possible overfitting or underestimated noise"
+                )
+
+        # 3. Parameter correlation validation
+        corr_matrix = self.correlation_matrix
+        if corr_matrix is not None:
+            # Find highly correlated parameters
+            n_params = corr_matrix.shape[0]
+            high_corr_threshold = 0.95 if strict else 0.99
+
+            for i in range(n_params):
+                for j in range(i + 1, n_params):
+                    if abs(corr_matrix[i, j]) > high_corr_threshold:
+                        validation["warnings"].append(
+                            f"Parameters {i} and {j} are highly correlated ({corr_matrix[i, j]:.3f})"
+                        )
+                        validation["recommendations"].append(
+                            "High parameter correlation may indicate overparameterization"
+                        )
+
+        # 4. Physical parameter validation
+        # Check if parameters are within reasonable ranges
+        if self.resonator_params.f_0 is not None:
+            freq_range = freq[-1] - freq[0]
+            freq_center = (freq[-1] + freq[0]) / 2
+
+            # Resonance should be near the measurement range
+            f_0_deviation = abs(self.resonator_params.f_0 - freq_center) / freq_range
+            if f_0_deviation > 0.6:  # Resonance more than 60% away from center
+                validation["warnings"].append(
+                    f"Resonance frequency far from measurement center ({f_0_deviation * 100:.1f}% of span)"
+                )
+                validation["recommendations"].append(
+                    "Consider adjusting frequency range to center on resonance"
+                )
+
+        if self.resonator_params.kappa is not None and freq.size > 10:
+            freq_span = freq[-1] - freq[0]
+            # Linewidth should be reasonable compared to frequency span
+            if self.resonator_params.kappa > freq_span:
+                validation["warnings"].append(
+                    "Linewidth larger than frequency span - may be over-broadened"
+                )
+            elif self.resonator_params.kappa < freq_span / 1000:
+                validation["warnings"].append(
+                    "Linewidth much smaller than frequency span - may need higher resolution"
+                )
+
+        # Set overall status
+        if len(validation["warnings"]) == 0:
+            validation["status"] = "excellent"
+        elif len(validation["warnings"]) <= 2:
+            validation["status"] = "good"
+        elif len(validation["warnings"]) <= 4:
+            validation["status"] = "acceptable"
+        else:
+            validation["status"] = "poor"
+
+        return validation
+
+    def to_dict(self):
+        """Export fit results to dictionary for saving/serialization."""
+        result_dict = {
+            "fitted_params": self.resonator_params.params,
+            "geometry": None,  # We need to store geometry info
+            "param_errors": self.param_errors.tolist()
+            if self.param_errors is not None
+            else None,
+            "covariance_matrix": self.pcov.tolist() if self.pcov is not None else None,
+            "correlation_matrix": self.correlation_matrix.tolist()
+            if self.correlation_matrix is not None
+            else None,
+        }
+
+        # Try to determine geometry from resonator function
+        for geom, func in resonator_dict.items():
+            if self.resonator_params.resonator_func == func:
+                result_dict["geometry"] = geom
+                break
+
+        return result_dict
+
+    def save_to_file(self, filename):
+        """Save fit results to JSON file."""
+        result_dict = self.to_dict()
+
+        # Convert numpy arrays to lists for JSON serialization
+        def convert_numpy(obj):
+            if isinstance(obj, np.ndarray):
+                return obj.tolist()
+            if isinstance(obj, (np.integer, np.floating)):
+                return float(obj)
+            if isinstance(obj, np.complexfloating):
+                return {"real": float(obj.real), "imag": float(obj.imag)}
+            return obj
+
+        # Apply conversion recursively
+        def deep_convert(obj):
+            if isinstance(obj, dict):
+                return {k: deep_convert(v) for k, v in obj.items()}
+            if isinstance(obj, list):
+                return [deep_convert(v) for v in obj]
+            return convert_numpy(obj)
+
+        result_dict = deep_convert(result_dict)
+
+        with open(filename, "w") as f:
+            json.dump(result_dict, f, indent=2)
+
+    @classmethod
+    def load_from_file(cls, filename):
+        """Load fit results from JSON file."""
+        with open(filename) as f:
+            result_dict = json.load(f)
+
+        # Reconstruct complex numbers
+        def reconstruct_complex(obj):
+            if isinstance(obj, dict):
+                if "real" in obj and "imag" in obj:
+                    return complex(obj["real"], obj["imag"])
+                return {k: reconstruct_complex(v) for k, v in obj.items()}
+            if isinstance(obj, list):
+                return [reconstruct_complex(v) for v in obj]
+            return obj
+
+        result_dict = reconstruct_complex(result_dict)
+
+        # Create FitResult object
+        params = result_dict["fitted_params"]
+        geometry = result_dict["geometry"]
+        pcov = (
+            np.array(result_dict["covariance_matrix"])
+            if result_dict["covariance_matrix"]
+            else None
+        )
+
+        return cls(params, geometry, pcov=pcov)
+
+    def compare_with(self, other_fit_result, freq, signal):
+        """
+        Compare this fit result with another fit result.
+
+        Args:
+            other_fit_result: Another FitResult object
+            freq: Frequency array for comparison
+            signal: Original signal for comparison
+
+        Returns
+        -------
+            dict: Comparison results
+        """
+        comparison = {
+            "parameter_differences": {},
+            "quality_comparison": {},
+            "recommendation": None,
+        }
+
+        # Parameter comparison
+        param_names = ["f_0", "kappa", "kappa_c", "edelay", "phi_0"]
+
+        for param_name in param_names:
+            val1 = getattr(self.resonator_params, param_name, None)
+            val2 = getattr(other_fit_result.resonator_params, param_name, None)
+
+            if val1 is not None and val2 is not None:
+                diff = abs(val1 - val2)
+                rel_diff = diff / abs(val1) if val1 != 0 else float("inf")
+
+                # Get uncertainties if available
+                err1 = self.get_param_error(param_name)
+                err2 = other_fit_result.get_param_error(param_name)
+
+                param_comparison = {
+                    "absolute_difference": diff,
+                    "relative_difference": rel_diff,
+                    "value_1": val1,
+                    "value_2": val2,
+                    "error_1": err1,
+                    "error_2": err2,
+                }
+
+                # Statistical significance test
+                if err1 is not None and err2 is not None:
+                    combined_error = np.sqrt(err1**2 + err2**2)
+                    significance = (
+                        diff / combined_error if combined_error > 0 else float("inf")
+                    )
+                    param_comparison["statistical_significance"] = significance
+                    param_comparison["statistically_different"] = (
+                        significance > 2
+                    )  # 2-sigma test
+
+                comparison["parameter_differences"][param_name] = param_comparison
+
+        # Quality comparison
+        gof1 = self.goodness_of_fit(freq, signal)
+        gof2 = other_fit_result.goodness_of_fit(freq, signal)
+
+        if gof1 is not None and gof2 is not None:
+            comparison["quality_comparison"] = {
+                "r_squared_1": gof1["r_squared"],
+                "r_squared_2": gof2["r_squared"],
+                "r_squared_diff": gof1["r_squared"] - gof2["r_squared"],
+                "chi_squared_1": gof1["reduced_chi_squared"],
+                "chi_squared_2": gof2["reduced_chi_squared"],
+                "chi_squared_ratio": gof1["reduced_chi_squared"]
+                / gof2["reduced_chi_squared"],
+            }
+
+            # Recommendation based on quality
+            if gof1["r_squared"] > gof2["r_squared"] + 0.01:  # 1% improvement
+                comparison["recommendation"] = "fit_1_better"
+            elif gof2["r_squared"] > gof1["r_squared"] + 0.01:
+                comparison["recommendation"] = "fit_2_better"
+            else:
+                comparison["recommendation"] = "equivalent_quality"
+
+        return comparison
+
+from copy import deepcopy
+from .plot import plot
+
+if __name__ == "__main__":
+    from utils import (
+        get_prefix_str,
+        zeros2eps,
+    )
+
+else:
+    from .utils import (
+        get_prefix_str,
+        zeros2eps,
+    )
+
+
+def transmission(freq, f_0, kappa):
+    num = 1
+    den = 2j * (freq - f_0) + kappa
+
+    return num / zeros2eps(den)
+
+
+def reflection(freq, f_0, kappa, kappa_c_real, phi_0=0):
+    num = 2j * (freq - f_0) + kappa - 2 * kappa_c_real * (1 + 1j * np.tan(phi_0))
+    den = 2j * (freq - f_0) + kappa
+
+    return num / zeros2eps(den)
+
+
+def reflection_mismatched(freq, f_0, kappa, kappa_c_real, phi_0):
+    return reflection(freq, f_0, kappa, kappa_c_real, phi_0)
+
+
+def hanger(freq, f_0, kappa, kappa_c_real, phi_0=0):
+    num = 2j * (freq - f_0) + kappa - kappa_c_real * (1 + 1j * np.tan(phi_0))
+    den = 2j * (freq - f_0) + kappa
+
+    return num / zeros2eps(den)
+
+
+def hanger_mismatched(freq, f_0, kappa, kappa_c_real, phi_0):
+    return hanger(freq, f_0, kappa, kappa_c_real, phi_0)
+
+resonator_dict = {
+    "transmission": transmission,
+    "t": transmission,
+    "reflection": reflection,
+    "r": reflection,
+    "reflection_mismatched": reflection_mismatched,
+    "rm": reflection_mismatched,
+    "hanger": hanger,
+    "h": hanger,
+    "hanger_mismatched": hanger_mismatched,
+    "hm": hanger_mismatched,
+}
+
+def get_fit_function(geometry, amplitude=True, edelay=True):
+    if type(geometry) == str:
+        resonator_func = resonator_dict[geometry]
+    else:
+        resonator_func = geometry
+
+    if not amplitude and not edelay:
+        return resonator_func
+
+    elif amplitude and not edelay:
+        def fit_func(*args):
+            return resonator_func(*args[:-2]) * (args[-2] + 1j * args[-1])
+
+        return fit_func
+
+    elif not amplitude and edelay:
+        def fit_func(*args):
+            return resonator_func(*args[:-1]) * np.exp(2j * np.pi * args[-1] * args[0])
+
+        return fit_func
+
+    elif amplitude and edelay:
+        def fit_func(*args):
+            return (
+                resonator_func(*args[:-3])
+                * (args[-3] + 1j * args[-2])
+                * np.exp(2j * np.pi * args[-1] * args[0])
+            )
+
+        return fit_func
+
+    else:
+
+        raise Exception("Unreachable")
+
+class ResonatorParams:
+    """Container for resonator parameters with geometry-specific access methods.
+
+    This class provides parameter storage and convenient property-based access
+    to resonator parameters based on the measurement geometry. It automatically
+    maps parameters to appropriate indices and provides properties for easy
+    access to physical quantities like f_0, kappa, Q-factors, etc.
+
+    Parameters
+    ----------
+    params : list of float
+        List of parameter values in geometry-specific order.
+    geometry : str
+        Resonator measurement geometry identifier:
+        - 't' or 'transmission': Transmission measurement
+        - 'r' or 'reflection': Reflection measurement
+        - 'h' or 'hanger': Hanger measurement
+        - 'rm' or 'reflection_mismatched': Reflection with impedance mismatch
+        - 'hm' or 'hanger_mismatched': Hanger with impedance mismatch
+
+    Attributes
+    ----------
+    resonator_func : callable
+        Resonator function corresponding to the geometry.
+    params : list
+        Parameter values.
+    f_0_index : int, optional
+        Index of resonance frequency parameter.
+    kappa_index : int, optional
+        Index of total coupling rate parameter.
+    kappa_c_real_index : int, optional
+        Index of external coupling rate parameter.
+    phi_0_index : int, optional
+        Index of phase offset parameter.
+    re_a_in_index : int, optional
+        Index of real part of input amplitude.
+    im_a_in_index : int, optional
+        Index of imaginary part of input amplitude.
+    edelay_index : int, optional
+        Index of electrical delay parameter.
+    """
+
+    def __init__(self, params: List[float], geometry: str, freq = None, signal = None):
+        self.resonator_func = resonator_dict[geometry]
+        self.params = params
+
+        self.freq = freq
+        self.signal = signal
+
+        if self.resonator_func == transmission:
+            self.f_0_index = 0
+            self.kappa_index = 1
+            if len(self.params) in [4, 5]:
+                self.re_a_in_index = 2
+                self.im_a_in_index = 3
+            if len(self.params) in [3, 5]:
+                self.edelay_index = -1
+
+        if self.resonator_func in [reflection, hanger]:
+            self.f_0_index = 0
+            self.kappa_index = 1
+            self.kappa_c_real_index = 2
+            if len(self.params) in [5, 6]:
+                self.re_a_in_index = 3
+                self.im_a_in_index = 4
+            if len(self.params) in [4, 6]:
+                self.edelay_index = -1
+
+        if self.resonator_func in [reflection_mismatched, hanger_mismatched]:
+            self.f_0_index = 0
+            self.kappa_index = 1
+            self.kappa_c_real_index = 2
+            self.phi_0_index = 3
+            if len(self.params) in [6, 7]:
+                self.re_a_in_index = 4
+                self.im_a_in_index = 5
+            if len(self.params) in [5, 7]:
+                self.edelay_index = -1
+
+    def tolist(self):
+        """Convert parameters to numpy array.
+
+        Returns
+        -------
+        np.ndarray
+            Parameter array.
+        """
+        return np.array(self.params)
+
+    @property
+    def f_0(self):
+        """Resonance frequency parameter.
+
+        Returns
+        -------
+        float or None
+            Resonance frequency f_0, or None if not available for this geometry.
+        """
+        if hasattr(self, "f_0_index"):
+            return self.params[self.f_0_index]
+        return None
+
+    @property
+    def kappa(self):
+        """Total coupling rate parameter.
+
+        Returns
+        -------
+        float or None
+            Total coupling rate kappa, or None if not available for this geometry.
+        """
+        if hasattr(self, "kappa_index"):
+            return self.params[self.kappa_index]
+        return None
+
+    @property
+    def kappa_i(self):
+        """Internal coupling rate parameter.
+
+        Returns
+        -------
+        float or None
+            Internal coupling rate kappa_i = kappa - kappa_c, or None if not available.
+        """
+        if hasattr(self, "kappa_index") and hasattr(self, "kappa_c_real_index"):
+            return self.params[self.kappa_index] - self.params[self.kappa_c_real_index]
+        return None
+
+    @property
+    def kappa_c_real(self):
+        """External coupling rate parameter (real part).
+
+        Returns
+        -------
+        float or None
+            External coupling rate kappa_c, or None if not available for this geometry.
+        """
+        if hasattr(self, "kappa_c_real_index"):
+            return self.params[self.kappa_c_real_index]
+        return None
+
+    @property
+    def kappa_c(self):
+        """External coupling rate parameter.
+
+        Returns
+        -------
+        float or None
+            External coupling rate kappa_c (alias for kappa_c_real).
+        """
+        return self.kappa_c_real
+
+    @property
+    def Q_i(self):
+        """Internal quality factor.
+
+        Returns
+        -------
+        float or None
+            Internal quality factor Q_i = f_0 / kappa_i, or None if not calculable.
+        """
+        if self.f_0 is not None and self.kappa_i is not None and self.kappa_i != 0:
+            return self.f_0 / self.kappa_i
+        return None
+
+    @property
+    def Q_c(self):
+        """External quality factor.
+
+        Returns
+        -------
+        float or None
+            External quality factor Q_c = f_0 / kappa_c, or None if not calculable.
+        """
+        if self.f_0 is not None and self.kappa_c is not None and self.kappa_c != 0:
+            return self.f_0 / self.kappa_c
+        return None
+
+    @property
+    def Q_total(self):
+        """Total quality factor.
+
+        Returns
+        -------
+        float or None
+            Total quality factor Q_total = f_0 / kappa, or None if not calculable.
+        """
+        if self.f_0 is not None and self.kappa is not None and self.kappa != 0:
+            return self.f_0 / self.kappa
+        return None
+
+    @property
+    def Q(self):
+        """Total quality factor (alias for Q_total).
+
+        Returns
+        -------
+        float or None
+            Total quality factor Q = f_0 / kappa.
+        """
+        return self.Q_total
+
+    @property
+    def a_in(self):
+        """Complex input amplitude parameter.
+
+        Returns
+        -------
+        complex or None
+            Complex input amplitude a_in = re_a_in + 1j*im_a_in, or None if not available.
+        """
+        if hasattr(self, "re_a_in_index") and hasattr(self, "im_a_in_index"):
+            return (
+                self.params[self.re_a_in_index] + 1j * self.params[self.im_a_in_index]
+            )
+        return None
+
+    @property
+    def re_a_in(self):
+        """Real part of input amplitude parameter.
+
+        Returns
+        -------
+        float or None
+            Real part of input amplitude, or None if not available.
+        """
+        a_in = self.a_in
+        if a_in is not None:
+            return np.real(a_in)
+        return None
+
+    @property
+    def im_a_in(self):
+        """Imaginary part of input amplitude parameter.
+
+        Returns
+        -------
+        float or None
+            Imaginary part of input amplitude, or None if not available.
+        """
+        a_in = self.a_in
+        if a_in is not None:
+            return np.imag(a_in)
+        return None
+
+    @property
+    def edelay(self):
+        """Electrical delay parameter.
+
+        Returns
+        -------
+        float or None
+            Electrical delay in seconds, or None if not available for this geometry.
+        """
+        if hasattr(self, "edelay_index"):
+            return self.params[self.edelay_index]
+        return None
+
+    @property
+    def phi_0(self):
+        """Phase offset parameter for mismatched geometries.
+
+        Returns
+        -------
+        float or None
+            Phase offset phi_0 in radians, or None if not available for this geometry.
+        """
+        if hasattr(self, "phi_0_index"):
+            return self.params[self.phi_0_index]
+        return None
+
+    def str(
+        self,
+        latex=False,
+        separator=", ",
+        precision=2,
+        only_f_and_kappa=False,
+        f_precision=5,
+        red_warning = False
+    ):
+        """Generate formatted string representation of resonator parameters.
+
+        Parameters
+        ----------
+        latex : bool, optional
+            If True, use LaTeX formatting for parameter names. Default is False.
+        separator : str, optional
+            String to use as separator between parameters. Default is ", ".
+        precision : int, optional
+            Number of significant digits for parameter values. Default is 2.
+        only_f_and_kappa : bool, optional
+            If True, only include f_0 and kappa parameters. Default is False.
+        f_precision : int, optional
+            Number of significant digits for frequency. Default is 5.
+
+        Returns
+        -------
+        str
+            Formatted string representation of parameters.
+        """
+        kappa = {False: "kappa/2pi", True: r"$\kappa/2\pi$"}
+        kappa_i = {False: "kappa_i/2pi", True: r"$\kappa_i/2\pi$"}
+        kappa_c = {False: "kappa_c/2pi", True: r"$\kappa_c/2\pi$"}
+        f_0 = {False: "f_0", True: r"$f_0$"}
+        phi_0 = {False: "phi_0", True: r"$\varphi_0$"}
+
+        if self.edelay is not None:
+            edelay_str = (
+                f"{separator}edelay = {get_prefix_str(self.edelay, precision)}s"
+            )
+        else:
+            edelay_str = ""
+
+        if self.resonator_func == transmission:
+            kappa_str = rf"{separator}{kappa[latex]} = {get_prefix_str(self.kappa, precision)}Hz"
+        else:
+            kappa_str = rf"{separator}{kappa_i[latex]} = {get_prefix_str(self.kappa_i, precision)}Hz{separator}{kappa_c[latex]} = {get_prefix_str(self.kappa_c, precision)}Hz"
+
+        if self.resonator_func in [hanger_mismatched, reflection_mismatched]:
+            if red_warning and self.phi_0 is not None and np.abs(self.phi_0) > 0.25:
+                phi_0_str = r"%s = %0.2f rad" % (phi_0[latex], self.phi_0)
+                phi_0_str = "%s/!\\ "%separator + phi_0_str + " /!\\"
+            else:
+                phi_0_str = rf"{separator}{phi_0[latex]} = {self.phi_0:0.2f} rad"
+        else:
+            phi_0_str = ""
+
+        f_0_str = rf"{f_0[latex]} = {get_prefix_str(self.f_0, f_precision)}Hz"
+
+        if only_f_and_kappa:
+            return f_0_str + kappa_str
+        return f_0_str + kappa_str + phi_0_str + edelay_str
+
+    def __str__(self) -> str:
+        """Return string representation of resonator parameters.
+        Returns
+        -------
+        str
+            Formatted string showing the resonator parameters.
+        """
+        return self.str()
+
+    def __repr__(self):
+        """Return unambiguous string representation of resonator parameters.
+        Returns
+        -------
+        str
+            String representation for debugging and logging.
+        """
+        return self.str()
+
+    def __call__(self, freq, *args, **kwargs):
+        amplitude = self.a_in is not None
+        edelay = self.edelay is not None
+
+        fit_func = get_fit_function(self.resonator_func, amplitude, edelay)
+
+        if len(args) == 0 and len(kwargs) == 0:
+            params = self.params
+        else:
+            if len(kwargs) == 0:
+                params = np.copy(self.params)
+                params[:len(args)] = args
+            else:
+                resonator = deepcopy(self)
+                for key in kwargs:
+                    resonator.params[resonator.__dict__[key + "_index"]] = kwargs[key]
+                resonator.params[:len(args)] = args
+                params = resonator.params
+        
+        return fit_func(freq, *params)
+    
+    def plot(
+            self,
+            fig = None,
+            plot_not_corrected = True,
+            font_size = None,
+            plot_circle = True,
+            center_freq = False,
+            only_f_and_kappa = False,
+            precision = 2,
+            alpha_fit = 1.0,
+            style = 'Normal',
+            title = None,
+            params = None,
+        ):
+        plot(
+            self.freq,
+            self.signal,
+            self(self.freq),
+            fig=fig,
+            fit_params=self,
+            params=params,
+            plot_not_corrected=plot_not_corrected,
+            font_size=font_size,
+            plot_circle=plot_circle,
+            center_freq=center_freq,
+            only_f_and_kappa=only_f_and_kappa,
+            precision=precision,
+            alpha_fit=alpha_fit,
+            style=style,
+            title=title
+        )
+
+
+if __name__ == "__main__":
+    f_0 = 3.8e9
+    kappa_i = 50e6
+    kappa_c = 150e6
+    a_in = 1 + 1j
+    edelay = 32e-9
+    phi_0 = 4
+    geometry = "hm"
+
+    params = [f_0, kappa_i, kappa_c, phi_0, np.real(a_in), np.imag(a_in), edelay]
+
+    params = ResonatorParams(params, geometry)
+
+    f_0 = 3.8e9
+    kappa_i = 50e6
+    kappa_c = 150e6
+    a_in = 1 + 1j
+    edelay = 32e-9
+    geometry = "r"
+
+    params = [f_0, kappa_i, kappa_c, np.real(a_in), np.imag(a_in), edelay]
+
+    params = ResonatorParams(params, geometry)
+
+    f_0 = 3.8e9
+    kappa = 50e6
+    a_in = 1 + 1j
+    geometry = "t"
+
+    params = [f_0, kappa_i, kappa_c, phi_0, np.real(a_in), np.imag(a_in)]
+
+    params = ResonatorParams(params, geometry)